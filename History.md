--- conflicted
+++ resolved
@@ -1,12 +1,10 @@
-<<<<<<< HEAD
+* BobArnson: WIXBUG:4215 - Clarify all the elements that switch bitness based on -arch/InstallerPlatform.
+
 * SeanHall: WIXBUG:3835 - Fix progress bug when extracting multiple packages from a container.
 
 * BobArnson: WIXBUG:4410 - Fix MediaTemplate/@CompressionLevel and ensure that when it's not specified, the default compression level takes effect.
 
 * BobArnson: WIXBUG:4394 - Enforce a maximum include nesting depth of 1024 to avoid stack overflows when files include themselves.
-=======
-* BobArnson: WIXBUG:4215 - Clarify all the elements that switch bitness based on -arch/InstallerPlatform.
->>>>>>> f83426ef
 
 * johnbuuck: WIXBUG:4279 - Add support for MSBuild version 12.0.
 
