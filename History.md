--- conflicted
+++ resolved
@@ -1,12 +1,10 @@
-<<<<<<< HEAD
+* SeanHall: WIXFEAT:4413 - Add IBootstrapperApplication::OnApplyNumberOfPhases.
+
 * BobArnson: WIXBUG:4215 - Clarify all the elements that switch bitness based on -arch/InstallerPlatform.
 
 * SeanHall: WIXBUG:3835 - Fix progress bug when extracting multiple packages from a container.
 
 * BobArnson: WIXBUG:4410 - Fix MediaTemplate/@CompressionLevel and ensure that when it's not specified, the default compression level takes effect.
-=======
-* SeanHall: WIXFEAT:4413 - Add IBootstrapperApplication::OnApplyNumberOfPhases.
->>>>>>> 27224a10
 
 * BobArnson: WIXBUG:4394 - Enforce a maximum include nesting depth of 1024 to avoid stack overflows when files include themselves.
 
