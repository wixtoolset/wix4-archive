<<<<<<< HEAD
* HeathS: WIXBUG:4420 - Suppress patch sequence data to optimize patch performance

* HeathS: WIXBUG:4366 - Correctly enum all products for non-specific patches
=======
* HeathS: WIXBUG:4424 - Allow user custom actions to be independently non-vital.
>>>>>>> 611c168c

* BobArnson: WIXBUG:4443 - Ensure that MsiPackages in a Bundle have ProductVersions that fit in a QWORD, how Burn represents a four-field version number with each field a WORD.

* BobArnson: WIXBUG:3838 - Since the compiler coerces null values to empty strings, check for those in ColumnDefinition.

* FireGiant: WIXBUG:4319 - Support full range of ExePackage exit code values.

* BobArnson: WIXBUG:4442 - Add missing tables.

* SeanHall: WIXBUG:4416 - Fail fast when loading an MBA on Win7 RTM with .NET 4.5.2 or greater installed.

* SeanHall: Rename IBootstrapperApplication::OnApplyNumberOfPhases to IBootstrapperApplication::OnApplyPhaseCount.

* HeathS: WIXFEAT:4278 - Support redirectable package cache via policy.

* RobMen: WIXBUG:4243 - use hashes to verify bundled packages by default.

* SeanHall: WIXFEAT:3736 - Add WixBundleExecutePackageCacheFolder variable.

* SeanHall: WIXBUG:3890 - put Burn command line arguments first when launching unelevated parent process since malformed user arguments created an infinite loop.

* SeanHall: WIXBUG:3951 - Document limitations of VersionVariables and create NormalizeVersion method.

* RobMen: WIXBUG:4288 - do not mask error code when testing file size of payload in cache.

* RobMen: Point to new page for linker error 217 to fix WIXBUG:4208.

## WixBuild: Version 3.9.526.0

* BobArnson: WIXBUG:3701 - Add a check for file size when verifying cab cache.

* BobArnson: WIXBUG:4134 - Add <UI> overrides to WixUI localization for pt-BR.

* BobArnson: WIXBUG:4192 - Guard against a null.

* BobArnson: WIXBUG:4125 - Clarify doc.

* STunney: WIXBUG:4434 - Assert maximum patch baseline id length (because of MSI limitation in transform substorage ids).

* BobArnson: WIXFEAT:2742 - Add ProcessorArchitecture Burn variable.

* BobArnson: WIXFEAT:4378 - Add WixBundleOriginalSourceFolder variable (WixBundleOriginalSource minus file name).

* BobArnson: WIXBUG:4418 - Release strings and remove dead code.

* SeanHall: WIXFEAT:4161 - Add the PrereqSupportPackage attribute to all package types so that more than one package can be installed by the Prereq BA, and the MbaPrereqPackage can be conditionally installed.

* SeanHall: WIXFEAT:4413 - Add IBootstrapperApplication::OnApplyNumberOfPhases.

* BobArnson: WIXBUG:4215 - Clarify all the elements that switch bitness based on -arch/InstallerPlatform.

* SeanHall: WIXBUG:3835 - Fix progress bug when extracting multiple packages from a container.

* BobArnson: WIXBUG:4410 - Fix MediaTemplate/@CompressionLevel and ensure that when it's not specified, the default compression level takes effect.

* BobArnson: WIXBUG:4394 - Enforce a maximum include nesting depth of 1024 to avoid stack overflows when files include themselves.

* johnbuuck: WIXBUG:4279 - Add support for MSBuild version 12.0.

* mavxg: WIXFEAT:4373 - Add LogonAsBatchJob to WixUtilExtension.User

* SeanHall: WIXFEAT:4329 - Change the type of the Cache attribute to the new YesNoAlwaysType, and make the engine always cache a package if Cache is set to always.

* SeanHall: WIXBUG:3978 - Add InstallCondition to BootstrapperApplicationData.xml.

* HeathS: Don't fail uninstall when planned package was removed by related bundle. Don't repair dependent bundles when upgrading a patch or addon bundle.

* AndySt: Update Registration key was being deleted during a bundle to bundle upgrade. Added version check so that only if the version was the same would the key be deleted.

* AndySt: Skip the repair of the related bundle if it has the same provider key as an embedded bundle that is being installed, so only V2 of the patch bundle is on the machine at the end.

* AndySt: Add /DisableSystemRestore switch and /OriginalSource switch /OriginalSource is used when authoring embedded bundles so it can look to the parent's original location instead of the package cached location that it is run from.

* HeathS: Make sure enough memory is allocated for compatible packages.

* HeathS: Uninstall compatible orphaned MSI packages.

* HeathS: Allow package downgrades for related bundles with proper ref-counting. Make sure packages register their identities in the provider registry.

## WixBuild: Version 3.9.421.0

* steveOgilvie/BobArnson: Add to WixStdBA the WixBundleFileVersion variable that's set to the file version of the bundle .exe.

* SeanHall: WIXBUG:4163 - For references to Microsoft.Deployment.WindowsInstaller.dll in managed Custom Action projects, set Private=True in case it's installed in the GAC.

* BobArnson: WIXBUG:4361 - Clarify error message.

* BobArnson: WIXBUG:4384 - Add MsuPackage back as supporting RemotePayload.

* STunney/BobArnson: WIXFEAT:4239 - Add option to not extract the .msi when melting .wixpdbs. Don't leave temporary cabinet files behind (unless -notidy is in effect).

* BobArnson: WIXBUG:4331 - guard against null registry keys

* BobArnson: WIXBUG:4301 - don't cross the HRESULTs and Win32 error codes; it would be bad.

* SeanHall: WIXBUG:3914 - !(bind.packageVersion.PackageID) isn't expanded in bundle.

* RobMen: WIXBUG:4228 - send TRUE to WM_ENDSESSION to correctly inform applications to close.

* RobMen: WIXBUG:4285 - Fix typo in documentation.

* RobMen: WIXFEAT:4234 - Remove ClickThrough.

* SeanHall: WIXFEAT:4233 - Add ProductCode, UpgradeCode, and Version to BootstrapperApplicationData.xml.

* WIXBUG:3883 - Retry on IIS ERROR_TRANSACTIONAL_CONFLICT too

* SeanHall: WIXFEAT:4292 - Don't assume downgrade if already detected major upgrade.

## WixBuild: Version 3.9.120.0

* BobArnson: WIXBUG:4271 - Warn when using a RemotePayload package that isn't explicitly set @Compressed="no".

* BobArnson: WIXBUG:4263 - Add WixMsmqExtension.dll back to binaries .zip.

* BobArnson: WIXBUG:4272 - Omit custom (and therefore un-Google-able) HRESULT for failed launch conditions on the failed page of WixStdBA.

* BobArnson: WIXBUG:4077 - Add log entry for the bal:Condition message itself.

## WixBuild: Version 3.9.16.0

* rjvdboon: WIXBUG:4089 - Remove SimpleTypes from help table of contents.

* jchoover: WIXFEAT:4194 - Move DownloadUrl functionality from engine to dutil.

* jhennessey: WIXFEAT:3169 - Add support for upgrade code-based product search.

* jchoover: WIXFEAT:4193 - Added searching for bundles via upgrade code and querying bundle properties via provider code.

## WixBuild: Version 3.9.10.0

* BMurri: WIXBUG:4225 - DTF: InstallPathMap didn't accept identifiers differing only by case.

## WixBuild: Version 3.9.02.0

* BMurri: WIXBUG:4174 - Prevent unneeded build errors when generating delta patches with long file ids.

* BMurri: WIXBUG:3326 - project harvester now unescapes linked files with spaces.

* BobArnson: Support building on VS2013 only. Make SQL CE optional.

* RobMen: WiX v3.9

## WixBuild: Version 3.9.0.0<|MERGE_RESOLUTION|>--- conflicted
+++ resolved
@@ -1,10 +1,8 @@
-<<<<<<< HEAD
+* HeathS: WIXBUG:4424 - Allow user custom actions to be independently non-vital.
+
 * HeathS: WIXBUG:4420 - Suppress patch sequence data to optimize patch performance
 
 * HeathS: WIXBUG:4366 - Correctly enum all products for non-specific patches
-=======
-* HeathS: WIXBUG:4424 - Allow user custom actions to be independently non-vital.
->>>>>>> 611c168c
 
 * BobArnson: WIXBUG:4443 - Ensure that MsiPackages in a Bundle have ProductVersions that fit in a QWORD, how Burn represents a four-field version number with each field a WORD.
 
