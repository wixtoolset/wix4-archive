<<<<<<< HEAD
* MikeGC: Feature #4351: Settings Browser now allows enabling/disabling the display or deleted values and uninstalled products

* HeathS: Add logging for hash verification and registration issues.

* HeathS: WIXBUG:4542 - Pad package sequence number log file names for proper sorting

* HeathS: Redefine Exit\* macros as variadic macros
=======
* HeathS: Add Windows "Threshold" supported to burn stub.
>>>>>>> 26a03ef2

* MikeGC: Feature #4400: Store UDM Manifests as blobs instead of strings

* MikeGC: Bug #4435: Sync requests must be deduped to avoid the possibility of building up too many sync requests for the same location

* MikeGC: Feature #4355: Settings engine doesn't handle files that are always locked for write (such as database files) very well

* SeanHall: WIXFEAT:4413 - Merge OnApplyNumberOfPhases into OnApplyBegin.

## WixBuild: Version 4.0.2115.0

* RobMen: WIXBUG:4317 - Integrate preprocessor AutoVersion function lost in merges.

* RobMen: WIXBUG:1705 - Include AssemblyFileVersion in MsiAssemblyName table.

* FireGiant: WIXFEAT:4258 - complete introduction of access modifiers for identifiers.

* RobMen: Replace devenv /setup call with fast extension update mechanism.

* RobMen: Add TouchFile custom action.

* SeanHall: WIXFEAT:4505 - WixHttpExtension for URL reservations.

* BMurri: Feature #3635: Write errors to StdErr

## WixBuild: Version 4.0.2102.0

* RobMen: Merge recent changes through WiX v3.9.901.0

* MikeGC: Bug #4506: Make settings browser run non-elevated (when started from settings browser setup). Create WixUnelevatedShellExec to make this possible.

* MikeGC: Bug #4495: Delete settings engine streams safely (only delete after committing the database)

* RobMen: Merge recent changes through WiX v3.9.526.0

* MikeGC: Feature #4352: Settings Engine now has primitive cloud support (tested with dropbox, should work with other similar products)

* MikeGC: Bug #4401: MonUtil can now monitor removable drives (and allow them to be unplugged)

* MikeGC: Bug #4405: LAN Database no longer has annoying locking issue where one client's connection failure causes everyone to fail to sync for a lengthy period of time

* RobMen: Merge recent changes through WiX v3.9.521.0

* RobMen: Fix #4395 by replacing incorrectly removed AssemblyDefaultHeatExtension attribute from VSHeatExtension.

* MikeGC: Bug #4345: Make IniUtil tolerate ini files that have '[' or ']' in the name of a value

* MikeGC: Fix bug in settings browser that can in certain situations result in an inability to look at history of a conflicting value, and other minor bugfixes

* MikeGC: Fix bug in settings engine that can cause unnecessary conflicts to appear upon sync failure in certain situations

* MikeGC: In settings engine, remove parameter from CfgEnumerateProducts() that was never used and has not worked for a long time anyway

## WixBuild: Version 4.0.1621.0

* RobMen: Merge recent changes through WiX v3.9.313.0

* SeanHall: WIXBUG:3643 - Incorrect operation for detect-only package

* MikeGC: Add/tweak a few UDM manifests for settings engine

* MikeGC: In Settings Browser, display times in local time (instead of GMT), and in a more UI friendly format than RFC 3339

* MikeGC: Minor UI tweaks / bugfixes in settings browser (tray popup behavior, listview item selection, and refreshing value history listview when appropriate)

* MikeGC: Display proper state of unreachable remote databases on startup of settings browser

* MikeGC: Fix bug in settings engine where in extended retry periods autosync could accidentally give up on a sync attempt

* MikeGC: Fix bug in settings engine to make file writes more transactional to eliminate chance of losing (or deleting) any changes on the machine while syncing, and allow retry on sharing violation (if we try to write when an app is writing)

* MikeGC: Improve settings engine behavior related to conflicts (completely eliminates a few unnecessary conflicts that can occur in certain situations)

* RobMen: Merge recent changes through WiX v3.9.202.0

* RobMen: WIXBUG:4222 - put DownloadUrls back in the bundle so installs work again.

* SeanHall: Add WixToolset.Data.dll and WixToolset.Extensibility.dll to Toolset.wxs.

## WixBuild: Version 4.0.1320.0

* RobMen: Merge recent changes through WiX v3.9.120.0

* MikeGC: Fix issue running MonUtil test via msbuild from Unit.testproj

## WixBuild: Version 4.0.1216.0

* MikeGC: Fix a race condition where, in network disconnect/reconnect situations, MonUtil could incorrectly send invalid handles to WaitForMultipleObjects (and shut down because of it)

* MikeGC: Fix a few bugs in Settings Browser (UI issue, and tolerate more remote database errors such as remote databases on USB drives being unplugged)

* RobMen: Merge recent changes through WiX v3.9.16.0

* MikeGC: Preserve scroll position on Settings Browser ListView refresh.

* MikeGC: Make value history listview in Settings Browser automatically refresh when syncs occur.

* MikeGC: Allow exporting historical versions of files from Settings Browser.

* MikeGC: Make Settings Browser automatically start on install, restart on repair, and close on uninstall.

* MikeGC: Fix bug in settings engine autosync that would cause it to inadvertently stop monitoring remote databases for changes after detecting a new product had been installed.

* RobMen: Merge recent changes through WiX v3.9.10.0

## WixBuild: Version 4.0.1203.0

* RobMen: Merge recent changes through WiX v3.9.2.0

* MikeGC: Fix Settings Engine to behave better when remote database is not always available due to either USB drive unplugged or a network disconnection.

* RobMen: Merge recent changes through WiX v3.8 RTM.

* RobMen: WIXFEAT:4138 - simplify and improve extensibility model in WiX toolset.

* MikeGC: Fix bug in Settings Engine auto sync related to pushing AND pulling information automatically when first adding a remote database.

* MikeGC: Settings Engine now more reliably connects to remote databases on windows startup, even if it runs before the network has fully initialized.

* RobMen: Merge recent changes through WiX v3.8.1021.0

## WixBuild: Version 4.0.1015.0

* RobMen: Merge recent changes through WiX v3.8.1014.0

* MikeGC: Implement automatic synchronization of settings within Settings Engine / Settings Browser (using MonUtil).

* MikeGC: Make Settings Browser automatically start upon login, start as a tray icon, and minimize back to tray.

* MikeGC: Fix quite a few bugs in Settings Engine and Settings Browser.

## WixBuild: Version 4.0.1007.0

* RobMen: Merge recent changes through WiX v3.8.1007.0

* RobMen: Merge source code reorganization.

* RobMen: Merge recent changes through WiX v3.8.904.0

* MikeGC: MonUtil: Add 32-bit and 64-bit awareness, add support for large numbers of monitors (>64), carefully differentiate between recursive and non-recursive waits, and fix several bugs.

* MikeGC: SceUtil: Add interface to detect whether changes to the database have occurred during a session.

* RobMen: Merge recent changes through WiX v3.8.826.0

* MikeGC: Make Settings Browser window resizable, and enable AutoResize functionality in ThmUtil.

* MikeGC: Introducing MonUtil, which allow easily monitoring directories and registry keys for changes.

* RobMen: Merge recent changes through WiX v3.8.722.0

## WixBuild: Version 4.0.701.0

* RobMen: Merge recent changes through WiX v3.8.628.0.

* RobMen: Merge recent changes through WiX v3.8.611.0.

* MikeGC: Fix bug in settings browser "one instance" lock, switch from a mutex to a per-user lock, and fix some UI thread issues

* MikeGC: Fix pdbs zip and create new udms zip for settings engine manifests

* RobMen: Merge recent changes from WiX v3.8.

* MikeGC: Introducing WiX Settings Engine.

* RobMen: Merge recent changes from WiX v3.8.

## WixBuild: Version 4.0.424.0

* RobMen: Merge recent changes from WiX v3.8.

* RobMen: Add version to schema namespaces.

* RobMen: Move extension schema namespaces under "wxs" to align better with Simplified WiX.
* RobMen: Update Simplified WiX namespaces to match changes "wxs" namespace.

* RobMen: Fix bad old references to thmutil.xsd.

* RobMen: More SxS'ification of folders, registry keys, etc.
* RobMen: Fix Votive registration to correctly load in VS.
* RobMen: Add Simplified WiX Toolset to binaries.zip

* RobMen: Update WixCop to help with all namespace changes (including extensions).
* RobMen: Update thmutil.xsd namespace to be consistent with other changes.

## WixBuild: Version 4.0.4.0

* RobMen: Introducing Simplified WiX Toolset.

* RobMen: Rename "Windows Installer Xml Toolset" to "WiX Toolset".
* RobMen: Improve support for building WiX Toolset with VS2012.
* RobMen: Continue to fix namespace breaking changes.

* RobMen: Change namespaces to prepare for breaking changes.

* RobMen: WiX v4.0

## WixBuild: Version 4.0.0.0<|MERGE_RESOLUTION|>--- conflicted
+++ resolved
@@ -1,4 +1,5 @@
-<<<<<<< HEAD
+* HeathS: Add Windows "Threshold" supported to burn stub.
+
 * MikeGC: Feature #4351: Settings Browser now allows enabling/disabling the display or deleted values and uninstalled products
 
 * HeathS: Add logging for hash verification and registration issues.
@@ -6,9 +7,6 @@
 * HeathS: WIXBUG:4542 - Pad package sequence number log file names for proper sorting
 
 * HeathS: Redefine Exit\* macros as variadic macros
-=======
-* HeathS: Add Windows "Threshold" supported to burn stub.
->>>>>>> 26a03ef2
 
 * MikeGC: Feature #4400: Store UDM Manifests as blobs instead of strings
 
