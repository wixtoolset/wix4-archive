--- conflicted
+++ resolved
@@ -1,4 +1,5 @@
-<<<<<<< HEAD
+* SeanHall: WIXFEAT:4525 - Reimplement balutil in BootstrapperCore.
+
 * HeathS: WIXBUG:4541 - Add support for high DPI to the Burn engine
 
 * HeathS: Add Windows "Threshold" supported to burn stub.
@@ -10,9 +11,6 @@
 * HeathS: WIXBUG:4542 - Pad package sequence number log file names for proper sorting
 
 * HeathS: Redefine Exit\* macros as variadic macros
-=======
-* SeanHall: WIXFEAT:4525 - Reimplement balutil in BootstrapperCore.
->>>>>>> 63a86016
 
 * MikeGC: Feature #4400: Store UDM Manifests as blobs instead of strings
 
