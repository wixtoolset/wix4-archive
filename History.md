<<<<<<< HEAD
* HeathS: WIXBUG:4431 - Fix objects schema to allow unbounded columns.

* ErnestT: WIXBUG:4430 - Do not repair dependent bundles if no packages are executed.

* ErnestT: WIXBUG:4429 - Fix responsiveness problems when cancelling during a BITS download that is not transferring (in a transient error state for example).

* HeathS: WIXBUG:4428 - Add detection for Visual Studio 14.0.

* ErnestT: WIXBUG:4427 - Update resume command handling to support more than 260 characters.

* HeathS: WIXBUG:4425 - Prevent embedded bundles from starting simultaneously after reboot.

* HeathS: WIXBUG:4424 - Allow user custom actions to be independently non-vital.

* HeathS: WIXBUG:4420 - Suppress patch sequence data to optimize patch performance

* HeathS: WIXBUG:4366 - Correctly enum all products for non-specific patches
=======
* HeathS: WIXBUG:4422 - Ref-count superseded products when provider already exists.
>>>>>>> b3320f47

* BobArnson: WIXBUG:4443 - Ensure that MsiPackages in a Bundle have ProductVersions that fit in a QWORD, how Burn represents a four-field version number with each field a WORD.

* BobArnson: WIXBUG:3838 - Since the compiler coerces null values to empty strings, check for those in ColumnDefinition.

* FireGiant: WIXBUG:4319 - Support full range of ExePackage exit code values.

* BobArnson: WIXBUG:4442 - Add missing tables.

* SeanHall: WIXBUG:4416 - Fail fast when loading an MBA on Win7 RTM with .NET 4.5.2 or greater installed.

* SeanHall: Rename IBootstrapperApplication::OnApplyNumberOfPhases to IBootstrapperApplication::OnApplyPhaseCount.

* HeathS: WIXFEAT:4278 - Support redirectable package cache via policy.

* RobMen: WIXBUG:4243 - use hashes to verify bundled packages by default.

* SeanHall: WIXFEAT:3736 - Add WixBundleExecutePackageCacheFolder variable.

* SeanHall: WIXBUG:3890 - put Burn command line arguments first when launching unelevated parent process since malformed user arguments created an infinite loop.

* SeanHall: WIXBUG:3951 - Document limitations of VersionVariables and create NormalizeVersion method.

* RobMen: WIXBUG:4288 - do not mask error code when testing file size of payload in cache.

* RobMen: Point to new page for linker error 217 to fix WIXBUG:4208.

## WixBuild: Version 3.9.526.0

* BobArnson: WIXBUG:3701 - Add a check for file size when verifying cab cache.

* BobArnson: WIXBUG:4134 - Add <UI> overrides to WixUI localization for pt-BR.

* BobArnson: WIXBUG:4192 - Guard against a null.

* BobArnson: WIXBUG:4125 - Clarify doc.

* STunney: WIXBUG:4434 - Assert maximum patch baseline id length (because of MSI limitation in transform substorage ids).

* BobArnson: WIXFEAT:2742 - Add ProcessorArchitecture Burn variable.

* BobArnson: WIXFEAT:4378 - Add WixBundleOriginalSourceFolder variable (WixBundleOriginalSource minus file name).

* BobArnson: WIXBUG:4418 - Release strings and remove dead code.

* SeanHall: WIXFEAT:4161 - Add the PrereqSupportPackage attribute to all package types so that more than one package can be installed by the Prereq BA, and the MbaPrereqPackage can be conditionally installed.

* SeanHall: WIXFEAT:4413 - Add IBootstrapperApplication::OnApplyNumberOfPhases.

* BobArnson: WIXBUG:4215 - Clarify all the elements that switch bitness based on -arch/InstallerPlatform.

* SeanHall: WIXBUG:3835 - Fix progress bug when extracting multiple packages from a container.

* BobArnson: WIXBUG:4410 - Fix MediaTemplate/@CompressionLevel and ensure that when it's not specified, the default compression level takes effect.

* BobArnson: WIXBUG:4394 - Enforce a maximum include nesting depth of 1024 to avoid stack overflows when files include themselves.

* johnbuuck: WIXBUG:4279 - Add support for MSBuild version 12.0.

* mavxg: WIXFEAT:4373 - Add LogonAsBatchJob to WixUtilExtension.User

* SeanHall: WIXFEAT:4329 - Change the type of the Cache attribute to the new YesNoAlwaysType, and make the engine always cache a package if Cache is set to always.

* SeanHall: WIXBUG:3978 - Add InstallCondition to BootstrapperApplicationData.xml.

* HeathS: Don't fail uninstall when planned package was removed by related bundle. Don't repair dependent bundles when upgrading a patch or addon bundle.

* AndySt: Update Registration key was being deleted during a bundle to bundle upgrade. Added version check so that only if the version was the same would the key be deleted.

* AndySt: Skip the repair of the related bundle if it has the same provider key as an embedded bundle that is being installed, so only V2 of the patch bundle is on the machine at the end.

* AndySt: Add /DisableSystemRestore switch and /OriginalSource switch /OriginalSource is used when authoring embedded bundles so it can look to the parent's original location instead of the package cached location that it is run from.

* HeathS: Make sure enough memory is allocated for compatible packages.

* HeathS: Uninstall compatible orphaned MSI packages.

* HeathS: Allow package downgrades for related bundles with proper ref-counting. Make sure packages register their identities in the provider registry.

## WixBuild: Version 3.9.421.0

* steveOgilvie/BobArnson: Add to WixStdBA the WixBundleFileVersion variable that's set to the file version of the bundle .exe.

* SeanHall: WIXBUG:4163 - For references to Microsoft.Deployment.WindowsInstaller.dll in managed Custom Action projects, set Private=True in case it's installed in the GAC.

* BobArnson: WIXBUG:4361 - Clarify error message.

* BobArnson: WIXBUG:4384 - Add MsuPackage back as supporting RemotePayload.

* STunney/BobArnson: WIXFEAT:4239 - Add option to not extract the .msi when melting .wixpdbs. Don't leave temporary cabinet files behind (unless -notidy is in effect).

* BobArnson: WIXBUG:4331 - guard against null registry keys

* BobArnson: WIXBUG:4301 - don't cross the HRESULTs and Win32 error codes; it would be bad.

* SeanHall: WIXBUG:3914 - !(bind.packageVersion.PackageID) isn't expanded in bundle.

* RobMen: WIXBUG:4228 - send TRUE to WM_ENDSESSION to correctly inform applications to close.

* RobMen: WIXBUG:4285 - Fix typo in documentation.

* RobMen: WIXFEAT:4234 - Remove ClickThrough.

* SeanHall: WIXFEAT:4233 - Add ProductCode, UpgradeCode, and Version to BootstrapperApplicationData.xml.

* WIXBUG:3883 - Retry on IIS ERROR_TRANSACTIONAL_CONFLICT too

* SeanHall: WIXFEAT:4292 - Don't assume downgrade if already detected major upgrade.

## WixBuild: Version 3.9.120.0

* BobArnson: WIXBUG:4271 - Warn when using a RemotePayload package that isn't explicitly set @Compressed="no".

* BobArnson: WIXBUG:4263 - Add WixMsmqExtension.dll back to binaries .zip.

* BobArnson: WIXBUG:4272 - Omit custom (and therefore un-Google-able) HRESULT for failed launch conditions on the failed page of WixStdBA.

* BobArnson: WIXBUG:4077 - Add log entry for the bal:Condition message itself.

## WixBuild: Version 3.9.16.0

* rjvdboon: WIXBUG:4089 - Remove SimpleTypes from help table of contents.

* jchoover: WIXFEAT:4194 - Move DownloadUrl functionality from engine to dutil.

* jhennessey: WIXFEAT:3169 - Add support for upgrade code-based product search.

* jchoover: WIXFEAT:4193 - Added searching for bundles via upgrade code and querying bundle properties via provider code.

## WixBuild: Version 3.9.10.0

* BMurri: WIXBUG:4225 - DTF: InstallPathMap didn't accept identifiers differing only by case.

## WixBuild: Version 3.9.02.0

* BMurri: WIXBUG:4174 - Prevent unneeded build errors when generating delta patches with long file ids.

* BMurri: WIXBUG:3326 - project harvester now unescapes linked files with spaces.

* BobArnson: Support building on VS2013 only. Make SQL CE optional.

* RobMen: WiX v3.9

## WixBuild: Version 3.9.0.0<|MERGE_RESOLUTION|>--- conflicted
+++ resolved
@@ -1,4 +1,5 @@
-<<<<<<< HEAD
+* HeathS: WIXBUG:4422 - Ref-count superseded products when provider already exists.
+
 * HeathS: WIXBUG:4431 - Fix objects schema to allow unbounded columns.
 
 * ErnestT: WIXBUG:4430 - Do not repair dependent bundles if no packages are executed.
@@ -16,9 +17,6 @@
 * HeathS: WIXBUG:4420 - Suppress patch sequence data to optimize patch performance
 
 * HeathS: WIXBUG:4366 - Correctly enum all products for non-specific patches
-=======
-* HeathS: WIXBUG:4422 - Ref-count superseded products when provider already exists.
->>>>>>> b3320f47
 
 * BobArnson: WIXBUG:4443 - Ensure that MsiPackages in a Bundle have ProductVersions that fit in a QWORD, how Burn represents a four-field version number with each field a WORD.
 
