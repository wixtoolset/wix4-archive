--- conflicted
+++ resolved
@@ -1,6 +1,5 @@
-<<<<<<< HEAD
 * ErnestT: WIXBUG:4432 - Add burn support for only caching packages
-=======
+
 * HeathS: WIXFEAT:4663 - Default to language-specific major upgrades with option to ignore language.
 
 * BMurri: WIXBUG:4532 - Make it an error for InstallPrivileges and InstallScope to both be specified.
@@ -27,7 +26,7 @@
 
 * BobArnson: Add libs_minimal.proj with just the libraries needed for tools/ tree build. This prevents the build from backing up behind a full libs/ tree build, which gets more painful the more versions of Visual Studio that are installed.
 
-* BobArnson: Project reference tweaks: 
+* BobArnson: Project reference tweaks:
   - Removed unnecessary reference to setupicons from x64msi.
   - Move BuildInParallel=false from global to just project that needs it
 
@@ -98,7 +97,6 @@
 * SeanHall: WIXBUG:4393 - Fix BOOTSTRAPPER_REQUEST_STATE_CACHE.
 
 * SeanHall: WIXBUG:4689 - Fix hidden numeric and version variables.
->>>>>>> b71e8031
 
 * SeanHall: WIXBUG:4685 - Fix bug in mbahost where it didn't bind as the LegacyV2Runtime when necessary.
 
