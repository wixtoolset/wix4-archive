--- conflicted
+++ resolved
@@ -1,8 +1,6 @@
-<<<<<<< HEAD
+* HeathS: WIXBUG:3060 - Do not redownload package payloads when /layout is restarted.
+
 * SeanHall: WIXBUG:4761 - Use the package's exit code to tell if the prereq was installed.
-=======
-* HeathS: WIXBUG:3060 - Do not redownload package payloads when /layout is restarted.
->>>>>>> 466ac870
 
 * SeanHall: WIXFEAT: 4703 - Move the PrereqPackage information out of the NetFx extension and into the Bal extension so that the NetFx extension doesn't require the Bal extension.
 
