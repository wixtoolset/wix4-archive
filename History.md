<<<<<<< HEAD
* SeanHall: WIXBUG:4689 - Fix hidden numeric and version variables.
=======
* SeanHall: WIXBUG:4393 - Fix BOOTSTRAPPER_REQUEST_STATE_CACHE.
>>>>>>> 29a99036

* SeanHall: WIXBUG:4685 - Fix bug in mbahost where it didn't bind as the LegacyV2Runtime when necessary.

* BobArnson: WIXBUG:4654 - Add VS14 properties and custom actions. And, as it's a long topic, added anchors and links.

* SeanHall: WIXBUG:4669 - Fix bug in mbahost where it assumed that the CLRCreateInstance function was implemented when it exists.

* SeanHall: WIXBUG:3747 - Remove define statements for Log and LogLine.

* SeanHall: WIXBUG:4480 - Remove non-standard and unnecessary regex contructs from wix.xsd.

* SeanHall: WIXBUG:4647 - Format ConfirmCancelMessage in WixStdBA.

* SeanHall: WIXBUG:4646 - Allow sharing the whole drive with util:FileShare.

## WixBuild: Version 4.0.2603.0

* SeanHall: Make major breaking changes to thmutil schema while implementing the new Text element to allow setting the text based on context.

* SeanHall: WIXFEAT:4149 - Add support for variables and radio buttons in thmutil, and update WixStdBA to use the new functionality.

* SeanHall: Reimplement multiple prereq packages for v4.

* SeanHall: WIXBUG:4609 - Fix incorrect use of BVariantCopy by creating the new method BVariantSetValue.

* SeanHall: Merge in recent changes from wix3.

* SeanHall: WIXBUG:4608 - Fix bug in mbapreq where it wouldn't reload the bootstrapper if there was a mix of installed and uninstalled prerequisites.

* FireGiant: WIXBUG:4561 - update WixCop to migrate v3 source code to v4.0.

* RobMen: WIXBUG:4565 - add WixToolset.Data.dll and WixToolset.Extensibility.dll to binaries.zip.

## WixBuild: Version 4.0.2220.0

* RobMen: Massive refactor of BindBundleCommand to radically improve code maintainability.

* SeanHall: WIXFEAT:4525 - Reimplement balutil in BootstrapperCore.

* HeathS: WIXBUG:4541 - Add support for high DPI to the Burn engine

* HeathS: Add Windows "Threshold" supported to burn stub.

* MikeGC: Feature #4351: Settings Browser now allows enabling/disabling the display or deleted values and uninstalled products

* HeathS: Add logging for hash verification and registration issues.

* HeathS: WIXBUG:4542 - Pad package sequence number log file names for proper sorting

* HeathS: Redefine Exit\* macros as variadic macros

* MikeGC: Feature #4400: Store UDM Manifests as blobs instead of strings

* MikeGC: Bug #4435: Sync requests must be deduped to avoid the possibility of building up too many sync requests for the same location

* MikeGC: Feature #4355: Settings engine doesn't handle files that are always locked for write (such as database files) very well

* SeanHall: WIXFEAT:4413 - Merge OnApplyNumberOfPhases into OnApplyBegin.

## WixBuild: Version 4.0.2115.0

* RobMen: WIXBUG:4317 - Integrate preprocessor AutoVersion function lost in merges.

* RobMen: WIXBUG:1705 - Include AssemblyFileVersion in MsiAssemblyName table.

* FireGiant: WIXFEAT:4258 - complete introduction of access modifiers for identifiers.

* RobMen: Replace devenv /setup call with fast extension update mechanism.

* RobMen: Add TouchFile custom action.

* SeanHall: WIXFEAT:4505 - WixHttpExtension for URL reservations.

* BMurri: Feature #3635: Write errors to StdErr

## WixBuild: Version 4.0.2102.0

* RobMen: Merge recent changes through WiX v3.9.901.0

* MikeGC: Bug #4506: Make settings browser run non-elevated (when started from settings browser setup). Create WixUnelevatedShellExec to make this possible.

* MikeGC: Bug #4495: Delete settings engine streams safely (only delete after committing the database)

* RobMen: Merge recent changes through WiX v3.9.526.0

* MikeGC: Feature #4352: Settings Engine now has primitive cloud support (tested with dropbox, should work with other similar products)

* MikeGC: Bug #4401: MonUtil can now monitor removable drives (and allow them to be unplugged)

* MikeGC: Bug #4405: LAN Database no longer has annoying locking issue where one client's connection failure causes everyone to fail to sync for a lengthy period of time

* RobMen: Merge recent changes through WiX v3.9.521.0

* RobMen: Fix #4395 by replacing incorrectly removed AssemblyDefaultHeatExtension attribute from VSHeatExtension.

* MikeGC: Bug #4345: Make IniUtil tolerate ini files that have '[' or ']' in the name of a value

* MikeGC: Fix bug in settings browser that can in certain situations result in an inability to look at history of a conflicting value, and other minor bugfixes

* MikeGC: Fix bug in settings engine that can cause unnecessary conflicts to appear upon sync failure in certain situations

* MikeGC: In settings engine, remove parameter from CfgEnumerateProducts() that was never used and has not worked for a long time anyway

## WixBuild: Version 4.0.1621.0

* RobMen: Merge recent changes through WiX v3.9.313.0

* SeanHall: WIXBUG:3643 - Incorrect operation for detect-only package

* MikeGC: Add/tweak a few UDM manifests for settings engine

* MikeGC: In Settings Browser, display times in local time (instead of GMT), and in a more UI friendly format than RFC 3339

* MikeGC: Minor UI tweaks / bugfixes in settings browser (tray popup behavior, listview item selection, and refreshing value history listview when appropriate)

* MikeGC: Display proper state of unreachable remote databases on startup of settings browser

* MikeGC: Fix bug in settings engine where in extended retry periods autosync could accidentally give up on a sync attempt

* MikeGC: Fix bug in settings engine to make file writes more transactional to eliminate chance of losing (or deleting) any changes on the machine while syncing, and allow retry on sharing violation (if we try to write when an app is writing)

* MikeGC: Improve settings engine behavior related to conflicts (completely eliminates a few unnecessary conflicts that can occur in certain situations)

* RobMen: Merge recent changes through WiX v3.9.202.0

* RobMen: WIXBUG:4222 - put DownloadUrls back in the bundle so installs work again.

* SeanHall: Add WixToolset.Data.dll and WixToolset.Extensibility.dll to Toolset.wxs.

## WixBuild: Version 4.0.1320.0

* RobMen: Merge recent changes through WiX v3.9.120.0

* MikeGC: Fix issue running MonUtil test via msbuild from Unit.testproj

## WixBuild: Version 4.0.1216.0

* MikeGC: Fix a race condition where, in network disconnect/reconnect situations, MonUtil could incorrectly send invalid handles to WaitForMultipleObjects (and shut down because of it)

* MikeGC: Fix a few bugs in Settings Browser (UI issue, and tolerate more remote database errors such as remote databases on USB drives being unplugged)

* RobMen: Merge recent changes through WiX v3.9.16.0

* MikeGC: Preserve scroll position on Settings Browser ListView refresh.

* MikeGC: Make value history listview in Settings Browser automatically refresh when syncs occur.

* MikeGC: Allow exporting historical versions of files from Settings Browser.

* MikeGC: Make Settings Browser automatically start on install, restart on repair, and close on uninstall.

* MikeGC: Fix bug in settings engine autosync that would cause it to inadvertently stop monitoring remote databases for changes after detecting a new product had been installed.

* RobMen: Merge recent changes through WiX v3.9.10.0

## WixBuild: Version 4.0.1203.0

* RobMen: Merge recent changes through WiX v3.9.2.0

* MikeGC: Fix Settings Engine to behave better when remote database is not always available due to either USB drive unplugged or a network disconnection.

* RobMen: Merge recent changes through WiX v3.8 RTM.

* RobMen: WIXFEAT:4138 - simplify and improve extensibility model in WiX toolset.

* MikeGC: Fix bug in Settings Engine auto sync related to pushing AND pulling information automatically when first adding a remote database.

* MikeGC: Settings Engine now more reliably connects to remote databases on windows startup, even if it runs before the network has fully initialized.

* RobMen: Merge recent changes through WiX v3.8.1021.0

## WixBuild: Version 4.0.1015.0

* RobMen: Merge recent changes through WiX v3.8.1014.0

* MikeGC: Implement automatic synchronization of settings within Settings Engine / Settings Browser (using MonUtil).

* MikeGC: Make Settings Browser automatically start upon login, start as a tray icon, and minimize back to tray.

* MikeGC: Fix quite a few bugs in Settings Engine and Settings Browser.

## WixBuild: Version 4.0.1007.0

* RobMen: Merge recent changes through WiX v3.8.1007.0

* RobMen: Merge source code reorganization.

* RobMen: Merge recent changes through WiX v3.8.904.0

* MikeGC: MonUtil: Add 32-bit and 64-bit awareness, add support for large numbers of monitors (>64), carefully differentiate between recursive and non-recursive waits, and fix several bugs.

* MikeGC: SceUtil: Add interface to detect whether changes to the database have occurred during a session.

* RobMen: Merge recent changes through WiX v3.8.826.0

* MikeGC: Make Settings Browser window resizable, and enable AutoResize functionality in ThmUtil.

* MikeGC: Introducing MonUtil, which allow easily monitoring directories and registry keys for changes.

* RobMen: Merge recent changes through WiX v3.8.722.0

## WixBuild: Version 4.0.701.0

* RobMen: Merge recent changes through WiX v3.8.628.0.

* RobMen: Merge recent changes through WiX v3.8.611.0.

* MikeGC: Fix bug in settings browser "one instance" lock, switch from a mutex to a per-user lock, and fix some UI thread issues

* MikeGC: Fix pdbs zip and create new udms zip for settings engine manifests

* RobMen: Merge recent changes from WiX v3.8.

* MikeGC: Introducing WiX Settings Engine.

* RobMen: Merge recent changes from WiX v3.8.

## WixBuild: Version 4.0.424.0

* RobMen: Merge recent changes from WiX v3.8.

* RobMen: Add version to schema namespaces.

* RobMen: Move extension schema namespaces under "wxs" to align better with Simplified WiX.
* RobMen: Update Simplified WiX namespaces to match changes "wxs" namespace.

* RobMen: Fix bad old references to thmutil.xsd.

* RobMen: More SxS'ification of folders, registry keys, etc.
* RobMen: Fix Votive registration to correctly load in VS.
* RobMen: Add Simplified WiX Toolset to binaries.zip

* RobMen: Update WixCop to help with all namespace changes (including extensions).
* RobMen: Update thmutil.xsd namespace to be consistent with other changes.

## WixBuild: Version 4.0.4.0

* RobMen: Introducing Simplified WiX Toolset.

* RobMen: Rename "Windows Installer Xml Toolset" to "WiX Toolset".
* RobMen: Improve support for building WiX Toolset with VS2012.
* RobMen: Continue to fix namespace breaking changes.

* RobMen: Change namespaces to prepare for breaking changes.

* RobMen: WiX v4.0

## WixBuild: Version 4.0.0.0<|MERGE_RESOLUTION|>--- conflicted
+++ resolved
@@ -1,8 +1,6 @@
-<<<<<<< HEAD
+* SeanHall: WIXBUG:4393 - Fix BOOTSTRAPPER_REQUEST_STATE_CACHE.
+
 * SeanHall: WIXBUG:4689 - Fix hidden numeric and version variables.
-=======
-* SeanHall: WIXBUG:4393 - Fix BOOTSTRAPPER_REQUEST_STATE_CACHE.
->>>>>>> 29a99036
 
 * SeanHall: WIXBUG:4685 - Fix bug in mbahost where it didn't bind as the LegacyV2Runtime when necessary.
 
