--- conflicted
+++ resolved
@@ -1,8 +1,6 @@
-<<<<<<< HEAD
+* SeanHall: WIXBUG:4416 - Fail fast when loading an MBA on Win7 RTM with .NET 4.5.2 or greater installed.
+
 * SeanHall: Rename IBootstrapperApplication::OnApplyNumberOfPhases to IBootstrapperApplication::OnApplyPhaseCount.
-=======
-* SeanHall: WIXBUG:4416 - Fail fast when loading an MBA on Win7 RTM with .NET 4.5.2 or greater installed.
->>>>>>> 1384b281
 
 * HeathS: WIXFEAT:4278 - Support redirectable package cache via policy.
 
