<<<<<<< HEAD
* BobArnson: WIXBUG:4410 - Fix MediaTemplate/@CompressionLevel and ensure that when it's not specified, the default compression level takes effect.
=======
* SeanHall: WIXBUG:3835 - Fix progress bug when extracting multiple packages from a container.
>>>>>>> d101716f

* BobArnson: WIXBUG:4394 - Enforce a maximum include nesting depth of 1024 to avoid stack overflows when files include themselves.

* johnbuuck: WIXBUG:4279 - Add support for MSBuild version 12.0.

* mavxg: WIXFEAT:4373 - Add LogonAsBatchJob to WixUtilExtension.User

* SeanHall: WIXFEAT:4329 - Change the type of the Cache attribute to the new YesNoAlwaysType, and make the engine always cache a package if Cache is set to always.

* SeanHall: WIXBUG:3978 - Add InstallCondition to BootstrapperApplicationData.xml.

* HeathS: Don't fail uninstall when planned package was removed by related bundle. Don't repair dependent bundles when upgrading a patch or addon bundle.

* AndySt: Update Registration key was being deleted during a bundle to bundle upgrade. Added version check so that only if the version was the same would the key be deleted.

* AndySt: Skip the repair of the related bundle if it has the same provider key as an embedded bundle that is being installed, so only V2 of the patch bundle is on the machine at the end.

* AndySt: Add /DisableSystemRestore switch and /OriginalSource switch /OriginalSource is used when authoring embedded bundles so it can look to the parent's original location instead of the package cached location that it is run from.

* HeathS: Make sure enough memory is allocated for compatible packages.

* HeathS: Uninstall compatible orphaned MSI packages.

* HeathS: Allow package downgrades for related bundles with proper ref-counting. Make sure packages register their identities in the provider registry.

## WixBuild: Version 3.9.421.0

* steveOgilvie/BobArnson: Add to WixStdBA the WixBundleFileVersion variable that's set to the file version of the bundle .exe.

* SeanHall: WIXBUG:4163 - For references to Microsoft.Deployment.WindowsInstaller.dll in managed Custom Action projects, set Private=True in case it's installed in the GAC.

* BobArnson: WIXBUG:4361 - Clarify error message.

* BobArnson: WIXBUG:4384 - Add MsuPackage back as supporting RemotePayload.

* STunney/BobArnson: WIXFEAT:4239 - Add option to not extract the .msi when melting .wixpdbs. Don't leave temporary cabinet files behind (unless -notidy is in effect).

* BobArnson: WIXBUG:4331 - guard against null registry keys

* BobArnson: WIXBUG:4301 - don't cross the HRESULTs and Win32 error codes; it would be bad.

* SeanHall: WIXBUG:3914 - !(bind.packageVersion.PackageID) isn't expanded in bundle.

* RobMen: WIXBUG:4228 - send TRUE to WM_ENDSESSION to correctly inform applications to close.

* RobMen: WIXBUG:4285 - Fix typo in documentation.

* RobMen: WIXFEAT:4234 - Remove ClickThrough.

* SeanHall: WIXFEAT:4233 - Add ProductCode, UpgradeCode, and Version to BootstrapperApplicationData.xml.

* WIXBUG:3883 - Retry on IIS ERROR_TRANSACTIONAL_CONFLICT too

* SeanHall: WIXFEAT:4292 - Don't assume downgrade if already detected major upgrade.

## WixBuild: Version 3.9.120.0

* BobArnson: WIXBUG:4271 - Warn when using a RemotePayload package that isn't explicitly set @Compressed="no".

* BobArnson: WIXBUG:4263 - Add WixMsmqExtension.dll back to binaries .zip.

* BobArnson: WIXBUG:4272 - Omit custom (and therefore un-Google-able) HRESULT for failed launch conditions on the failed page of WixStdBA.

* BobArnson: WIXBUG:4077 - Add log entry for the bal:Condition message itself.

## WixBuild: Version 3.9.16.0

* rjvdboon: WIXBUG:4089 - Remove SimpleTypes from help table of contents.

* jchoover: WIXFEAT:4194 - Move DownloadUrl functionality from engine to dutil.

* jhennessey: WIXFEAT:3169 - Add support for upgrade code-based product search.

* jchoover: WIXFEAT:4193 - Added searching for bundles via upgrade code and querying bundle properties via provider code.

## WixBuild: Version 3.9.10.0

* BMurri: WIXBUG:4225 - DTF: InstallPathMap didn't accept identifiers differing only by case.

## WixBuild: Version 3.9.02.0

* BMurri: WIXBUG:4174 - Prevent unneeded build errors when generating delta patches with long file ids.

* BMurri: WIXBUG:3326 - project harvester now unescapes linked files with spaces.

* BobArnson: Support building on VS2013 only. Make SQL CE optional.

* RobMen: WiX v3.9

## WixBuild: Version 3.9.0.0<|MERGE_RESOLUTION|>--- conflicted
+++ resolved
@@ -1,8 +1,6 @@
-<<<<<<< HEAD
+* SeanHall: WIXBUG:3835 - Fix progress bug when extracting multiple packages from a container.
+
 * BobArnson: WIXBUG:4410 - Fix MediaTemplate/@CompressionLevel and ensure that when it's not specified, the default compression level takes effect.
-=======
-* SeanHall: WIXBUG:3835 - Fix progress bug when extracting multiple packages from a container.
->>>>>>> d101716f
 
 * BobArnson: WIXBUG:4394 - Enforce a maximum include nesting depth of 1024 to avoid stack overflows when files include themselves.
 
