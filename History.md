<<<<<<< HEAD
* BobArnson: WIXBUG:4125 - Clarify doc.

* STunney: WIXBUG:4434 - Assert maximum patch baseline id length (because of MSI limitation in transform substorage ids).

* BobArnson: WIXFEAT:2742 - Add ProcessorArchitecture Burn variable.

* BobArnson: WIXFEAT:4378 - Add WixBundleOriginalSourceFolder variable (WixBundleOriginalSource minus file name).
=======
* BobArnson: WIXBUG:4192 - Guard against a null.
>>>>>>> 102353c9

* BobArnson: WIXBUG:4418 - Release strings and remove dead code.

* SeanHall: WIXFEAT:4161 - Add the PrereqSupportPackage attribute to all package types so that more than one package can be installed by the Prereq BA, and the MbaPrereqPackage can be conditionally installed.

* SeanHall: WIXFEAT:4413 - Add IBootstrapperApplication::OnApplyNumberOfPhases.

* BobArnson: WIXBUG:4215 - Clarify all the elements that switch bitness based on -arch/InstallerPlatform.

* SeanHall: WIXBUG:3835 - Fix progress bug when extracting multiple packages from a container.

* BobArnson: WIXBUG:4410 - Fix MediaTemplate/@CompressionLevel and ensure that when it's not specified, the default compression level takes effect.

* BobArnson: WIXBUG:4394 - Enforce a maximum include nesting depth of 1024 to avoid stack overflows when files include themselves.

* johnbuuck: WIXBUG:4279 - Add support for MSBuild version 12.0.

* mavxg: WIXFEAT:4373 - Add LogonAsBatchJob to WixUtilExtension.User

* SeanHall: WIXFEAT:4329 - Change the type of the Cache attribute to the new YesNoAlwaysType, and make the engine always cache a package if Cache is set to always.

* SeanHall: WIXBUG:3978 - Add InstallCondition to BootstrapperApplicationData.xml.

* HeathS: Don't fail uninstall when planned package was removed by related bundle. Don't repair dependent bundles when upgrading a patch or addon bundle.

* AndySt: Update Registration key was being deleted during a bundle to bundle upgrade. Added version check so that only if the version was the same would the key be deleted.

* AndySt: Skip the repair of the related bundle if it has the same provider key as an embedded bundle that is being installed, so only V2 of the patch bundle is on the machine at the end.

* AndySt: Add /DisableSystemRestore switch and /OriginalSource switch /OriginalSource is used when authoring embedded bundles so it can look to the parent's original location instead of the package cached location that it is run from.

* HeathS: Make sure enough memory is allocated for compatible packages.

* HeathS: Uninstall compatible orphaned MSI packages.

* HeathS: Allow package downgrades for related bundles with proper ref-counting. Make sure packages register their identities in the provider registry.

## WixBuild: Version 3.9.421.0

* steveOgilvie/BobArnson: Add to WixStdBA the WixBundleFileVersion variable that's set to the file version of the bundle .exe.

* SeanHall: WIXBUG:4163 - For references to Microsoft.Deployment.WindowsInstaller.dll in managed Custom Action projects, set Private=True in case it's installed in the GAC.

* BobArnson: WIXBUG:4361 - Clarify error message.

* BobArnson: WIXBUG:4384 - Add MsuPackage back as supporting RemotePayload.

* STunney/BobArnson: WIXFEAT:4239 - Add option to not extract the .msi when melting .wixpdbs. Don't leave temporary cabinet files behind (unless -notidy is in effect).

* BobArnson: WIXBUG:4331 - guard against null registry keys

* BobArnson: WIXBUG:4301 - don't cross the HRESULTs and Win32 error codes; it would be bad.

* SeanHall: WIXBUG:3914 - !(bind.packageVersion.PackageID) isn't expanded in bundle.

* RobMen: WIXBUG:4228 - send TRUE to WM_ENDSESSION to correctly inform applications to close.

* RobMen: WIXBUG:4285 - Fix typo in documentation.

* RobMen: WIXFEAT:4234 - Remove ClickThrough.

* SeanHall: WIXFEAT:4233 - Add ProductCode, UpgradeCode, and Version to BootstrapperApplicationData.xml.

* WIXBUG:3883 - Retry on IIS ERROR_TRANSACTIONAL_CONFLICT too

* SeanHall: WIXFEAT:4292 - Don't assume downgrade if already detected major upgrade.

## WixBuild: Version 3.9.120.0

* BobArnson: WIXBUG:4271 - Warn when using a RemotePayload package that isn't explicitly set @Compressed="no".

* BobArnson: WIXBUG:4263 - Add WixMsmqExtension.dll back to binaries .zip.

* BobArnson: WIXBUG:4272 - Omit custom (and therefore un-Google-able) HRESULT for failed launch conditions on the failed page of WixStdBA.

* BobArnson: WIXBUG:4077 - Add log entry for the bal:Condition message itself.

## WixBuild: Version 3.9.16.0

* rjvdboon: WIXBUG:4089 - Remove SimpleTypes from help table of contents.

* jchoover: WIXFEAT:4194 - Move DownloadUrl functionality from engine to dutil.

* jhennessey: WIXFEAT:3169 - Add support for upgrade code-based product search.

* jchoover: WIXFEAT:4193 - Added searching for bundles via upgrade code and querying bundle properties via provider code.

## WixBuild: Version 3.9.10.0

* BMurri: WIXBUG:4225 - DTF: InstallPathMap didn't accept identifiers differing only by case.

## WixBuild: Version 3.9.02.0

* BMurri: WIXBUG:4174 - Prevent unneeded build errors when generating delta patches with long file ids.

* BMurri: WIXBUG:3326 - project harvester now unescapes linked files with spaces.

* BobArnson: Support building on VS2013 only. Make SQL CE optional.

* RobMen: WiX v3.9

## WixBuild: Version 3.9.0.0<|MERGE_RESOLUTION|>--- conflicted
+++ resolved
@@ -1,4 +1,5 @@
-<<<<<<< HEAD
+* BobArnson: WIXBUG:4192 - Guard against a null.
+
 * BobArnson: WIXBUG:4125 - Clarify doc.
 
 * STunney: WIXBUG:4434 - Assert maximum patch baseline id length (because of MSI limitation in transform substorage ids).
@@ -6,9 +7,6 @@
 * BobArnson: WIXFEAT:2742 - Add ProcessorArchitecture Burn variable.
 
 * BobArnson: WIXFEAT:4378 - Add WixBundleOriginalSourceFolder variable (WixBundleOriginalSource minus file name).
-=======
-* BobArnson: WIXBUG:4192 - Guard against a null.
->>>>>>> 102353c9
 
 * BobArnson: WIXBUG:4418 - Release strings and remove dead code.
 
