--- conflicted
+++ resolved
@@ -1,8 +1,6 @@
-<<<<<<< HEAD
+* SeanHall: WIXBUG:4647 - Format ConfirmCancelMessage in WixStdBA.
+
 * SeanHall: WIXBUG:4646 - Allow sharing the whole drive with util:FileShare.
-=======
-* SeanHall: WIXBUG:4647 - Format ConfirmCancelMessage in WixStdBA.
->>>>>>> f558f9cd
 
 ## WixBuild: Version 4.0.2603.0
 
