--- conflicted
+++ resolved
@@ -1,8 +1,6 @@
-<<<<<<< HEAD
+* HeathS: WIXFEAT:4278 - Support redirectable package cache via policy.
+
 * RobMen: WIXBUG:4243 - use hashes to verify bundled packages by default.
-=======
-* HeathS: WIXFEAT:4278 - Support redirectable package cache via policy.
->>>>>>> 9f121339
 
 * SeanHall: WIXFEAT:3736 - Add WixBundleExecutePackageCacheFolder variable.
 
