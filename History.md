--- conflicted
+++ resolved
@@ -1,4 +1,7 @@
-<<<<<<< HEAD
+* SeanHall: WIXFEAT:4329 - Change the type of the CacheAttribute to the new YesNoAlwaysType, and make the engine always cache a package if Cache is set to always.
+
+* SeanHall: WIXBUG:3978 - Add InstallCondition to BootstrapperApplicationData.xml.
+
 * HeathS: Don't fail uninstall when planned package was removed by related bundle. Don't repair dependent bundles when upgrading a patch or addon bundle.
 
 * AndySt: Update Registration key was being deleted during a bundle to bundle upgrade. Added version check so that only if the version was the same would the key be deleted.
@@ -14,11 +17,6 @@
 * HeathS: Allow package downgrades for related bundles with proper ref-counting. Make sure packages register their identities in the provider registry.
 
 ## WixBuild: Version 3.9.421.0
-=======
-* SeanHall: WIXFEAT:4329 - Change the type of the CacheAttribute to the new YesNoAlwaysType, and make the engine always cache a package if Cache is set to always.
-
-* SeanHall: WIXBUG:3978 - Add InstallCondition to BootstrapperApplicationData.xml.
->>>>>>> 612ca487
 
 * steveOgilvie/BobArnson: Add to WixStdBA the WixBundleFileVersion variable that's set to the file version of the bundle .exe.
 
