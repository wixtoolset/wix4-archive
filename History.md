<<<<<<< HEAD
* RobMen: Replace devenv /setup call with fast extension update mechanism.

* RobMen: Add TouchFile custom action.
=======
* SeanHall: WIXFEAT:4505 - WixHttpExtension for URL reservations.

* BMurri: Feature #3635: Write errors to StdErr
>>>>>>> cc00f770

## WixBuild: Version 4.0.2102.0

* RobMen: Merge recent changes through WiX v3.9.901.0

* MikeGC: Bug #4506: Make settings browser run non-elevated (when started from settings browser setup). Create WixUnelevatedShellExec to make this possible.

* MikeGC: Bug #4495: Delete settings engine streams safely (only delete after committing the database)

* RobMen: Merge recent changes through WiX v3.9.526.0

* MikeGC: Feature #4352: Settings Engine now has primitive cloud support (tested with dropbox, should work with other similar products)

* MikeGC: Bug #4401: MonUtil can now monitor removable drives (and allow them to be unplugged)

* MikeGC: Bug #4405: LAN Database no longer has annoying locking issue where one client's connection failure causes everyone to fail to sync for a lengthy period of time

* RobMen: Merge recent changes through WiX v3.9.521.0

* RobMen: Fix #4395 by replacing incorrectly removed AssemblyDefaultHeatExtension attribute from VSHeatExtension.

* MikeGC: Bug #4345: Make IniUtil tolerate ini files that have '[' or ']' in the name of a value

* MikeGC: Fix bug in settings browser that can in certain situations result in an inability to look at history of a conflicting value, and other minor bugfixes

* MikeGC: Fix bug in settings engine that can cause unnecessary conflicts to appear upon sync failure in certain situations

* MikeGC: In settings engine, remove parameter from CfgEnumerateProducts() that was never used and has not worked for a long time anyway

## WixBuild: Version 4.0.1621.0

* RobMen: Merge recent changes through WiX v3.9.313.0

* SeanHall: WIXBUG:3643 - Incorrect operation for detect-only package

* MikeGC: Add/tweak a few UDM manifests for settings engine

* MikeGC: In Settings Browser, display times in local time (instead of GMT), and in a more UI friendly format than RFC 3339

* MikeGC: Minor UI tweaks / bugfixes in settings browser (tray popup behavior, listview item selection, and refreshing value history listview when appropriate)

* MikeGC: Display proper state of unreachable remote databases on startup of settings browser

* MikeGC: Fix bug in settings engine where in extended retry periods autosync could accidentally give up on a sync attempt

* MikeGC: Fix bug in settings engine to make file writes more transactional to eliminate chance of losing (or deleting) any changes on the machine while syncing, and allow retry on sharing violation (if we try to write when an app is writing)

* MikeGC: Improve settings engine behavior related to conflicts (completely eliminates a few unnecessary conflicts that can occur in certain situations)

* RobMen: Merge recent changes through WiX v3.9.202.0

* RobMen: WIXBUG:4222 - put DownloadUrls back in the bundle so installs work again.

* SeanHall: Add WixToolset.Data.dll and WixToolset.Extensibility.dll to Toolset.wxs.

## WixBuild: Version 4.0.1320.0

* RobMen: Merge recent changes through WiX v3.9.120.0

* MikeGC: Fix issue running MonUtil test via msbuild from Unit.testproj

## WixBuild: Version 4.0.1216.0

* MikeGC: Fix a race condition where, in network disconnect/reconnect situations, MonUtil could incorrectly send invalid handles to WaitForMultipleObjects (and shut down because of it)

* MikeGC: Fix a few bugs in Settings Browser (UI issue, and tolerate more remote database errors such as remote databases on USB drives being unplugged)

* RobMen: Merge recent changes through WiX v3.9.16.0

* MikeGC: Preserve scroll position on Settings Browser ListView refresh.

* MikeGC: Make value history listview in Settings Browser automatically refresh when syncs occur.

* MikeGC: Allow exporting historical versions of files from Settings Browser.

* MikeGC: Make Settings Browser automatically start on install, restart on repair, and close on uninstall.

* MikeGC: Fix bug in settings engine autosync that would cause it to inadvertently stop monitoring remote databases for changes after detecting a new product had been installed.

* RobMen: Merge recent changes through WiX v3.9.10.0

## WixBuild: Version 4.0.1203.0

* RobMen: Merge recent changes through WiX v3.9.2.0

* MikeGC: Fix Settings Engine to behave better when remote database is not always available due to either USB drive unplugged or a network disconnection.

* RobMen: Merge recent changes through WiX v3.8 RTM.

* RobMen: WIXFEAT:4138 - simplify and improve extensibility model in WiX toolset.

* MikeGC: Fix bug in Settings Engine auto sync related to pushing AND pulling information automatically when first adding a remote database.

* MikeGC: Settings Engine now more reliably connects to remote databases on windows startup, even if it runs before the network has fully initialized.

* RobMen: Merge recent changes through WiX v3.8.1021.0

## WixBuild: Version 4.0.1015.0

* RobMen: Merge recent changes through WiX v3.8.1014.0

* MikeGC: Implement automatic synchronization of settings within Settings Engine / Settings Browser (using MonUtil).

* MikeGC: Make Settings Browser automatically start upon login, start as a tray icon, and minimize back to tray.

* MikeGC: Fix quite a few bugs in Settings Engine and Settings Browser.

## WixBuild: Version 4.0.1007.0

* RobMen: Merge recent changes through WiX v3.8.1007.0

* RobMen: Merge source code reorganization.

* RobMen: Merge recent changes through WiX v3.8.904.0

* MikeGC: MonUtil: Add 32-bit and 64-bit awareness, add support for large numbers of monitors (>64), carefully differentiate between recursive and non-recursive waits, and fix several bugs.

* MikeGC: SceUtil: Add interface to detect whether changes to the database have occurred during a session.

* RobMen: Merge recent changes through WiX v3.8.826.0

* MikeGC: Make Settings Browser window resizable, and enable AutoResize functionality in ThmUtil.

* MikeGC: Introducing MonUtil, which allow easily monitoring directories and registry keys for changes.

* RobMen: Merge recent changes through WiX v3.8.722.0

## WixBuild: Version 4.0.701.0

* RobMen: Merge recent changes through WiX v3.8.628.0.

* RobMen: Merge recent changes through WiX v3.8.611.0.

* MikeGC: Fix bug in settings browser "one instance" lock, switch from a mutex to a per-user lock, and fix some UI thread issues

* MikeGC: Fix pdbs zip and create new udms zip for settings engine manifests

* RobMen: Merge recent changes from WiX v3.8.

* MikeGC: Introducing WiX Settings Engine.

* RobMen: Merge recent changes from WiX v3.8.

## WixBuild: Version 4.0.424.0

* RobMen: Merge recent changes from WiX v3.8.

* RobMen: Add version to schema namespaces.

* RobMen: Move extension schema namespaces under "wxs" to align better with Simplified WiX.
* RobMen: Update Simplified WiX namespaces to match changes "wxs" namespace.

* RobMen: Fix bad old references to thmutil.xsd.

* RobMen: More SxS'ification of folders, registry keys, etc.
* RobMen: Fix Votive registration to correctly load in VS.
* RobMen: Add Simplified WiX Toolset to binaries.zip

* RobMen: Update WixCop to help with all namespace changes (including extensions).
* RobMen: Update thmutil.xsd namespace to be consistent with other changes.

## WixBuild: Version 4.0.4.0

* RobMen: Introducing Simplified WiX Toolset.

* RobMen: Rename "Windows Installer Xml Toolset" to "WiX Toolset".
* RobMen: Improve support for building WiX Toolset with VS2012.
* RobMen: Continue to fix namespace breaking changes.

* RobMen: Change namespaces to prepare for breaking changes.

* RobMen: WiX v4.0

## WixBuild: Version 4.0.0.0<|MERGE_RESOLUTION|>--- conflicted
+++ resolved
@@ -1,12 +1,10 @@
-<<<<<<< HEAD
 * RobMen: Replace devenv /setup call with fast extension update mechanism.
 
 * RobMen: Add TouchFile custom action.
-=======
+
 * SeanHall: WIXFEAT:4505 - WixHttpExtension for URL reservations.
 
 * BMurri: Feature #3635: Write errors to StdErr
->>>>>>> cc00f770
 
 ## WixBuild: Version 4.0.2102.0
 
