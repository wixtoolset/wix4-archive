<<<<<<< HEAD
* SeanHall: WIXBUG:4392 - Set WixBundleInstalled during Detect.

* MikeGC: Allow settings engine to detect installation state of products based on ARP reg key name, and add more UDMs

* MikeGC: WIXFEAT:4350 - Settings engine no longer keeps archives of all settings changes forever, it now has a reasonable expiration policy.

* SeanHall: WIXFEAT:4619 - Include WixUI dialogs and wxl files in core MSI.

* SeanHall: WIXFEAT:4618 - Include WixStdBA and mbapreq themes and wxl files in core MSI.
=======
* SeanHall: WIXFEAT: 4703 - Move the PrereqPackage information out of the NetFx extension and into the Bal extension so that the NetFx extension doesn't require the Bal extension.
>>>>>>> b1a1e20f

* SeanHall: WIXBUG:4731 - Obscure hidden variable values in the logged command line.

* SeanHall: WIXBUG:4630 - Serialize all variables to the elevated Burn process.

* SeanHall: WIXFEAT:3933 - Make WixBundleManufacturer variable writable.

* BobArnson: WIXBUG:4700 - Added blurb about SequenceType.first.

* SeanHall: Update builtin WixStdBA themes to use the new thmutil functionality.

* SeanHall: WIXFEAT:4411 - Be consistent about when a WixStdBA button is called Close or Cancel.

* SeanHall: WIXFEAT:4658 - Add builtin button functionality in thmutil.

## WixBuild: Version 4.0.2719.0

* BobArnson: WIXBUG:4520 - Added blurb about using a PayloadGroup to get offline capability for .NET redist.

* BobArnson: WIXBUG:4589 - Catch exceptions from Version when passing in arbitrary strings. For bundles, try to recover a four-part version number.

* BobArnson: WIXBUG:4545 - Resized button for de-DE.

* BobArnson: Add WixStdBALanguageId language and documentation.

* BobArnson: WIXBUG:4617 - Added 4.5.2 package group information to doc. Also mentioned that some properties are new to WiX v3.10.

* BobArnson: WIXBUG:4611 - Eliminate mysteriously doubled .pkgdef content.

* BobArnson: WIXBUG:4610 - Write RegisterPerfmonManifest CustomActionData correctly.

* BobArnson: WIXBUG:4553 - Fix Lux generator to exclude any files with non-fragment sections. Fix Lux custom actions to have proper config.

* PhillHogland: WIXBUG:4592 - Register named process, in another user's context with Restart Manager.  If Access Denied, continue install rather than fail.

* thfabba: WIXBUG:4681 - Corrected return type on the lone WOW64 redirection function that returns a BOOLEAN instead of BOOL.

* MikeGC: Fix an issue in ValueMatch() where we can in certain scenarios create unnecessary extra history entries. This is related to upcoming settings expiration feature.

* BobArnson: WIXBUG:4662 - Add WIX_IS_NETFRAMEWORK_4XX_OR_LATER_INSTALLED SetProperty custom actions to WixNetfxExtension.

* BobArnson: WixBroadcastSettingChange and WixBroadcastEnvironmentChange custom actions to WixUtilExtension.

* SeanHall: WIXBUG:4686 - Fix compiling WixBundlePackageExitCodeRow and WixBundleSlipstreamMsp.

* SeanHall: WIXBUG:4393 - Fix BOOTSTRAPPER_REQUEST_STATE_CACHE.

* SeanHall: WIXBUG:4689 - Fix hidden numeric and version variables.

* SeanHall: WIXBUG:4685 - Fix bug in mbahost where it didn't bind as the LegacyV2Runtime when necessary.

* BobArnson: WIXBUG:4654 - Add VS14 properties and custom actions. And, as it's a long topic, added anchors and links.

* SeanHall: WIXBUG:4669 - Fix bug in mbahost where it assumed that the CLRCreateInstance function was implemented when it exists.

* SeanHall: WIXBUG:3747 - Remove define statements for Log and LogLine.

* SeanHall: WIXBUG:4480 - Remove non-standard and unnecessary regex contructs from wix.xsd.

* SeanHall: WIXBUG:4647 - Format ConfirmCancelMessage in WixStdBA.

* SeanHall: WIXBUG:4646 - Allow sharing the whole drive with util:FileShare.

## WixBuild: Version 4.0.2603.0

* SeanHall: Make major breaking changes to thmutil schema while implementing the new Text element to allow setting the text based on context.

* SeanHall: WIXFEAT:4149 - Add support for variables and radio buttons in thmutil, and update WixStdBA to use the new functionality.

* SeanHall: Reimplement multiple prereq packages for v4.

* SeanHall: WIXBUG:4609 - Fix incorrect use of BVariantCopy by creating the new method BVariantSetValue.

* SeanHall: Merge in recent changes from wix3.

* SeanHall: WIXBUG:4608 - Fix bug in mbapreq where it wouldn't reload the bootstrapper if there was a mix of installed and uninstalled prerequisites.

* FireGiant: WIXBUG:4561 - update WixCop to migrate v3 source code to v4.0.

* RobMen: WIXBUG:4565 - add WixToolset.Data.dll and WixToolset.Extensibility.dll to binaries.zip.

## WixBuild: Version 4.0.2220.0

* RobMen: Massive refactor of BindBundleCommand to radically improve code maintainability.

* SeanHall: WIXFEAT:4525 - Reimplement balutil in BootstrapperCore.

* HeathS: WIXBUG:4541 - Add support for high DPI to the Burn engine

* HeathS: Add Windows "Threshold" supported to burn stub.

* MikeGC: Feature #4351: Settings Browser now allows enabling/disabling the display or deleted values and uninstalled products

* HeathS: Add logging for hash verification and registration issues.

* HeathS: WIXBUG:4542 - Pad package sequence number log file names for proper sorting

* HeathS: Redefine Exit\* macros as variadic macros

* MikeGC: Feature #4400: Store UDM Manifests as blobs instead of strings

* MikeGC: Bug #4435: Sync requests must be deduped to avoid the possibility of building up too many sync requests for the same location

* MikeGC: Feature #4355: Settings engine doesn't handle files that are always locked for write (such as database files) very well

* SeanHall: WIXFEAT:4413 - Merge OnApplyNumberOfPhases into OnApplyBegin.

## WixBuild: Version 4.0.2115.0

* RobMen: WIXBUG:4317 - Integrate preprocessor AutoVersion function lost in merges.

* RobMen: WIXBUG:1705 - Include AssemblyFileVersion in MsiAssemblyName table.

* FireGiant: WIXFEAT:4258 - complete introduction of access modifiers for identifiers.

* RobMen: Replace devenv /setup call with fast extension update mechanism.

* RobMen: Add TouchFile custom action.

* SeanHall: WIXFEAT:4505 - WixHttpExtension for URL reservations.

* BMurri: Feature #3635: Write errors to StdErr

## WixBuild: Version 4.0.2102.0

* RobMen: Merge recent changes through WiX v3.9.901.0

* MikeGC: Bug #4506: Make settings browser run non-elevated (when started from settings browser setup). Create WixUnelevatedShellExec to make this possible.

* MikeGC: Bug #4495: Delete settings engine streams safely (only delete after committing the database)

* RobMen: Merge recent changes through WiX v3.9.526.0

* MikeGC: Feature #4352: Settings Engine now has primitive cloud support (tested with dropbox, should work with other similar products)

* MikeGC: Bug #4401: MonUtil can now monitor removable drives (and allow them to be unplugged)

* MikeGC: Bug #4405: LAN Database no longer has annoying locking issue where one client's connection failure causes everyone to fail to sync for a lengthy period of time

* RobMen: Merge recent changes through WiX v3.9.521.0

* RobMen: Fix #4395 by replacing incorrectly removed AssemblyDefaultHeatExtension attribute from VSHeatExtension.

* MikeGC: Bug #4345: Make IniUtil tolerate ini files that have '[' or ']' in the name of a value

* MikeGC: Fix bug in settings browser that can in certain situations result in an inability to look at history of a conflicting value, and other minor bugfixes

* MikeGC: Fix bug in settings engine that can cause unnecessary conflicts to appear upon sync failure in certain situations

* MikeGC: In settings engine, remove parameter from CfgEnumerateProducts() that was never used and has not worked for a long time anyway

## WixBuild: Version 4.0.1621.0

* RobMen: Merge recent changes through WiX v3.9.313.0

* SeanHall: WIXBUG:3643 - Incorrect operation for detect-only package

* MikeGC: Add/tweak a few UDM manifests for settings engine

* MikeGC: In Settings Browser, display times in local time (instead of GMT), and in a more UI friendly format than RFC 3339

* MikeGC: Minor UI tweaks / bugfixes in settings browser (tray popup behavior, listview item selection, and refreshing value history listview when appropriate)

* MikeGC: Display proper state of unreachable remote databases on startup of settings browser

* MikeGC: Fix bug in settings engine where in extended retry periods autosync could accidentally give up on a sync attempt

* MikeGC: Fix bug in settings engine to make file writes more transactional to eliminate chance of losing (or deleting) any changes on the machine while syncing, and allow retry on sharing violation (if we try to write when an app is writing)

* MikeGC: Improve settings engine behavior related to conflicts (completely eliminates a few unnecessary conflicts that can occur in certain situations)

* RobMen: Merge recent changes through WiX v3.9.202.0

* RobMen: WIXBUG:4222 - put DownloadUrls back in the bundle so installs work again.

* SeanHall: Add WixToolset.Data.dll and WixToolset.Extensibility.dll to Toolset.wxs.

## WixBuild: Version 4.0.1320.0

* RobMen: Merge recent changes through WiX v3.9.120.0

* MikeGC: Fix issue running MonUtil test via msbuild from Unit.testproj

## WixBuild: Version 4.0.1216.0

* MikeGC: Fix a race condition where, in network disconnect/reconnect situations, MonUtil could incorrectly send invalid handles to WaitForMultipleObjects (and shut down because of it)

* MikeGC: Fix a few bugs in Settings Browser (UI issue, and tolerate more remote database errors such as remote databases on USB drives being unplugged)

* RobMen: Merge recent changes through WiX v3.9.16.0

* MikeGC: Preserve scroll position on Settings Browser ListView refresh.

* MikeGC: Make value history listview in Settings Browser automatically refresh when syncs occur.

* MikeGC: Allow exporting historical versions of files from Settings Browser.

* MikeGC: Make Settings Browser automatically start on install, restart on repair, and close on uninstall.

* MikeGC: Fix bug in settings engine autosync that would cause it to inadvertently stop monitoring remote databases for changes after detecting a new product had been installed.

* RobMen: Merge recent changes through WiX v3.9.10.0

## WixBuild: Version 4.0.1203.0

* RobMen: Merge recent changes through WiX v3.9.2.0

* MikeGC: Fix Settings Engine to behave better when remote database is not always available due to either USB drive unplugged or a network disconnection.

* RobMen: Merge recent changes through WiX v3.8 RTM.

* RobMen: WIXFEAT:4138 - simplify and improve extensibility model in WiX toolset.

* MikeGC: Fix bug in Settings Engine auto sync related to pushing AND pulling information automatically when first adding a remote database.

* MikeGC: Settings Engine now more reliably connects to remote databases on windows startup, even if it runs before the network has fully initialized.

* RobMen: Merge recent changes through WiX v3.8.1021.0

## WixBuild: Version 4.0.1015.0

* RobMen: Merge recent changes through WiX v3.8.1014.0

* MikeGC: Implement automatic synchronization of settings within Settings Engine / Settings Browser (using MonUtil).

* MikeGC: Make Settings Browser automatically start upon login, start as a tray icon, and minimize back to tray.

* MikeGC: Fix quite a few bugs in Settings Engine and Settings Browser.

## WixBuild: Version 4.0.1007.0

* RobMen: Merge recent changes through WiX v3.8.1007.0

* RobMen: Merge source code reorganization.

* RobMen: Merge recent changes through WiX v3.8.904.0

* MikeGC: MonUtil: Add 32-bit and 64-bit awareness, add support for large numbers of monitors (>64), carefully differentiate between recursive and non-recursive waits, and fix several bugs.

* MikeGC: SceUtil: Add interface to detect whether changes to the database have occurred during a session.

* RobMen: Merge recent changes through WiX v3.8.826.0

* MikeGC: Make Settings Browser window resizable, and enable AutoResize functionality in ThmUtil.

* MikeGC: Introducing MonUtil, which allow easily monitoring directories and registry keys for changes.

* RobMen: Merge recent changes through WiX v3.8.722.0

## WixBuild: Version 4.0.701.0

* RobMen: Merge recent changes through WiX v3.8.628.0.

* RobMen: Merge recent changes through WiX v3.8.611.0.

* MikeGC: Fix bug in settings browser "one instance" lock, switch from a mutex to a per-user lock, and fix some UI thread issues

* MikeGC: Fix pdbs zip and create new udms zip for settings engine manifests

* RobMen: Merge recent changes from WiX v3.8.

* MikeGC: Introducing WiX Settings Engine.

* RobMen: Merge recent changes from WiX v3.8.

## WixBuild: Version 4.0.424.0

* RobMen: Merge recent changes from WiX v3.8.

* RobMen: Add version to schema namespaces.

* RobMen: Move extension schema namespaces under "wxs" to align better with Simplified WiX.
* RobMen: Update Simplified WiX namespaces to match changes "wxs" namespace.

* RobMen: Fix bad old references to thmutil.xsd.

* RobMen: More SxS'ification of folders, registry keys, etc.
* RobMen: Fix Votive registration to correctly load in VS.
* RobMen: Add Simplified WiX Toolset to binaries.zip

* RobMen: Update WixCop to help with all namespace changes (including extensions).
* RobMen: Update thmutil.xsd namespace to be consistent with other changes.

## WixBuild: Version 4.0.4.0

* RobMen: Introducing Simplified WiX Toolset.

* RobMen: Rename "Windows Installer Xml Toolset" to "WiX Toolset".
* RobMen: Improve support for building WiX Toolset with VS2012.
* RobMen: Continue to fix namespace breaking changes.

* RobMen: Change namespaces to prepare for breaking changes.

* RobMen: WiX v4.0

## WixBuild: Version 4.0.0.0<|MERGE_RESOLUTION|>--- conflicted
+++ resolved
@@ -1,4 +1,5 @@
-<<<<<<< HEAD
+* SeanHall: WIXFEAT: 4703 - Move the PrereqPackage information out of the NetFx extension and into the Bal extension so that the NetFx extension doesn't require the Bal extension.
+
 * SeanHall: WIXBUG:4392 - Set WixBundleInstalled during Detect.
 
 * MikeGC: Allow settings engine to detect installation state of products based on ARP reg key name, and add more UDMs
@@ -8,9 +9,6 @@
 * SeanHall: WIXFEAT:4619 - Include WixUI dialogs and wxl files in core MSI.
 
 * SeanHall: WIXFEAT:4618 - Include WixStdBA and mbapreq themes and wxl files in core MSI.
-=======
-* SeanHall: WIXFEAT: 4703 - Move the PrereqPackage information out of the NetFx extension and into the Bal extension so that the NetFx extension doesn't require the Bal extension.
->>>>>>> b1a1e20f
 
 * SeanHall: WIXBUG:4731 - Obscure hidden variable values in the logged command line.
 
