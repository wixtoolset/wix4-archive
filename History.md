--- conflicted
+++ resolved
@@ -1,14 +1,12 @@
-<<<<<<< HEAD
-* RobMen: Merge recent changes through WiX v3.9.521.0
-
-* RobMen: Fix #4395 by replacing incorrectly removed AssemblyDefaultHeatExtension attribute from VSHeatExtension.
-=======
 * MikeGC: Feature #4352: Settings Engine now has primitive cloud support (tested with dropbox, should work with other similar products)
 
 * MikeGC: Bug #4401: MonUtil can now monitor removable drives (and allow them to be unplugged)
 
 * MikeGC: Bug #4405: LAN Database no longer has annoying locking issue where one client's connection failure causes everyone to fail to sync for a lengthy period of time
->>>>>>> 3a82654d
+
+* RobMen: Merge recent changes through WiX v3.9.521.0
+
+* RobMen: Fix #4395 by replacing incorrectly removed AssemblyDefaultHeatExtension attribute from VSHeatExtension.
 
 * MikeGC: Bug #4345: Make IniUtil tolerate ini files that have '[' or ']' in the name of a value
 
