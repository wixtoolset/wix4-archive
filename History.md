--- conflicted
+++ resolved
@@ -1,8 +1,6 @@
-<<<<<<< HEAD
+* SeanHall: Reimplement multiple prereq packages for v4.
+
 * SeanHall: WIXBUG:4609 - Fix incorrect use of BVariantCopy by creating the new method BVariantSetValue.
-=======
-* SeanHall: Reimplement multiple prereq packages for v4.
->>>>>>> c74692a1
 
 * SeanHall: Merge in recent changes from wix3.
 
