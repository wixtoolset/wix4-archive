<<<<<<< HEAD
* MikeGC: Bug #4506: Make settings browser run non-elevated (when started from settings browser setup). Create WixUnelevatedShellExec to make this possible.
=======
## WixBuild: Version 3.9.901.0

* BobArnson: WIXBUG:4510 - Empty the post-reboot resume command line when recreating it.

* SeanHall: WIXBUG:4507 - Fix crash in mbapreq when installing PrereqSupportPackages and related bundles are detected.

* SeanHall: WIXBUG:4502 - Get MakeSfxCA to sort the Export table according to the PE/COFF spec.

## WixBuild: Version 3.9.818.0

* RobMen: WIXBUG:4501 - Add file size to upload metadata for use in releases feed.

* RobMen: WIXBUG:4497 - Undeprecate "-spdb" command-line switch.

* SeanHall: WIXBUG:4491 - Make sure the BA DLL is the first payload in the UX container.

## WixBuild: Version 3.9.805.0

* jchoover: WIXBUG:4481 - Better handle update detection when the feed isn't available or is malformed and when uninstalling.

* BobArnson: WIXBUG:4486 - When writing to the Run/RunOnce key to handle in-chain reboots, include the cached bundle stub.

## WixBuild: Version 3.9.721.0

## WixBuild: Version 3.9.720.0

* BobArnson: WIXBUG:4474 - Add missing headers; add missing file and correct typo to point to deputil directory.

* jchoover: Switch WixBA over to using engine updates.

* BobArnson: Install native SDK packages when VS Express SKUs (VC++ Express v10 or Windows Desktop Express v11/v12), in addition to Professional and later.

* BobArnson: WIXBUG:4456 - Look at different things on opposite sides of an expression.

* jchoover: Fixed some memory leaks in the engine.

* BobArnson: WIXBUG:4466 - Open icons with read-sharing in DTF.

* BobArnson: WIXBUG:4476 - Add x64 deputil.lib to NativeSdkMsi.

* BobArnson: Use MediaTemplate in WiX setup. Include native SDK packages when the corresponding compiler is present, not just when the corresponding SDK is present. (The SDK is needed only to create the C++ custom action templates.)

* BobArnson: WIXBUG:4460 - Switch license from HTML to plain text.

* BobArnson: WIXBUG:4471 - Add warning about late RemoveExistingProducts scheduling with PerfCounterManifest.

* RobMen: WIXBUG:4468 - fix missed suppression of suppress signature verification of MSI packages.

* BobArnson: WIXBUG:4473 - Remove Wui.csproj from Wix.sln.

* SeanHall: WIXBUG:4472 - Try to clean the downloaded update bundle from the cache.

* SeanHall: WIXBUG:4467 - Create path2utl for path functions that require shlwapi.lib.

* SeanHall: WIXBUG:4470 - Check whether the LaunchArguments are null before trying to format them.

* flcdrg: WIXBUG:4437 - Adds CopyLocal COM reference assemblies to the list of assemblies to be included in managed CA.

* champloo: WIXBUG:4097 - Fixes uncaught UnauthorizedAccessException in RecursiveFileAttributes.

* RobMen: WIXFEAT:4188 - deprecate switches removed in WiX v4.0

## WixBuild: Version 3.9.702.0

* HeathS: WIXBUG:4457 - Add support for temporary object columns in DTF.

* SeanHall: WIXBUG:4459 - Make Burn decrypt encrypted payloads after moving/copying to the package cache.

* SeanHall: WIXBUG:4458 - Make DTF set the current directory for a managed custom action to the AppDomain's BaseDirectory.

* jchoover: WIXFEAT:4190 - Added support for self updating bundles.

* SeanHall: WIXFEAT:3249 - Allow BA to run elevated async process through the engine.

## WixBuild: Version 3.9.616.0

* HeathS: WIXBUG:4422 - Ref-count superseded products when provider already exists.

* HeathS: WIXBUG:4431 - Fix objects schema to allow unbounded columns.

* ErnestT: WIXBUG:4430 - Do not repair dependent bundles if no packages are executed.

* ErnestT: WIXBUG:4429 - Fix responsiveness problems when cancelling during a BITS download that is not transferring (in a transient error state for example).

* HeathS: WIXBUG:4428 - Add detection for Visual Studio 14.0.

* ErnestT: WIXBUG:4427 - Update resume command handling to support more than 260 characters.

* HeathS: WIXBUG:4425 - Prevent embedded bundles from starting simultaneously after reboot.

* HeathS: WIXBUG:4424 - Allow user custom actions to be independently non-vital.

* HeathS: WIXBUG:4420 - Suppress patch sequence data to optimize patch performance

* HeathS: WIXBUG:4366 - Correctly enum all products for non-specific patches

* BobArnson: WIXBUG:4443 - Ensure that MsiPackages in a Bundle have ProductVersions that fit in a QWORD, how Burn represents a four-field version number with each field a WORD.

* BobArnson: WIXBUG:3838 - Since the compiler coerces null values to empty strings, check for those in ColumnDefinition.

* FireGiant: WIXBUG:4319 - Support full range of ExePackage exit code values.

* BobArnson: WIXBUG:4442 - Add missing tables.

* SeanHall: WIXBUG:4416 - Fail fast when loading an MBA on Win7 RTM with .NET 4.5.2 or greater installed.

* SeanHall: Rename IBootstrapperApplication::OnApplyNumberOfPhases to IBootstrapperApplication::OnApplyPhaseCount.

* HeathS: WIXFEAT:4278 - Support redirectable package cache via policy.

* RobMen: WIXBUG:4243 - use hashes to verify bundled packages by default.

* SeanHall: WIXFEAT:3736 - Add WixBundleExecutePackageCacheFolder variable.

* SeanHall: WIXBUG:3890 - put Burn command line arguments first when launching unelevated parent process since malformed user arguments created an infinite loop.

* SeanHall: WIXBUG:3951 - Document limitations of VersionVariables and create NormalizeVersion method.

* RobMen: WIXBUG:4288 - do not mask error code when testing file size of payload in cache.

* RobMen: Point to new page for linker error 217 to fix WIXBUG:4208.

## WixBuild: Version 3.9.526.0
>>>>>>> b2691192

* MikeGC: Bug #4495: Delete settings engine streams safely (only delete after committing the database)

* RobMen: Merge recent changes through WiX v3.9.526.0

* MikeGC: Feature #4352: Settings Engine now has primitive cloud support (tested with dropbox, should work with other similar products)

* MikeGC: Bug #4401: MonUtil can now monitor removable drives (and allow them to be unplugged)

* MikeGC: Bug #4405: LAN Database no longer has annoying locking issue where one client's connection failure causes everyone to fail to sync for a lengthy period of time

* RobMen: Merge recent changes through WiX v3.9.521.0

* RobMen: Fix #4395 by replacing incorrectly removed AssemblyDefaultHeatExtension attribute from VSHeatExtension.

* MikeGC: Bug #4345: Make IniUtil tolerate ini files that have '[' or ']' in the name of a value

* MikeGC: Fix bug in settings browser that can in certain situations result in an inability to look at history of a conflicting value, and other minor bugfixes

* MikeGC: Fix bug in settings engine that can cause unnecessary conflicts to appear upon sync failure in certain situations

* MikeGC: In settings engine, remove parameter from CfgEnumerateProducts() that was never used and has not worked for a long time anyway

## WixBuild: Version 4.0.1621.0

* RobMen: Merge recent changes through WiX v3.9.313.0

* SeanHall: WIXBUG:3643 - Incorrect operation for detect-only package

* MikeGC: Add/tweak a few UDM manifests for settings engine

* MikeGC: In Settings Browser, display times in local time (instead of GMT), and in a more UI friendly format than RFC 3339

* MikeGC: Minor UI tweaks / bugfixes in settings browser (tray popup behavior, listview item selection, and refreshing value history listview when appropriate)

* MikeGC: Display proper state of unreachable remote databases on startup of settings browser

* MikeGC: Fix bug in settings engine where in extended retry periods autosync could accidentally give up on a sync attempt

* MikeGC: Fix bug in settings engine to make file writes more transactional to eliminate chance of losing (or deleting) any changes on the machine while syncing, and allow retry on sharing violation (if we try to write when an app is writing)

* MikeGC: Improve settings engine behavior related to conflicts (completely eliminates a few unnecessary conflicts that can occur in certain situations)

* RobMen: Merge recent changes through WiX v3.9.202.0

* RobMen: WIXBUG:4222 - put DownloadUrls back in the bundle so installs work again.

* SeanHall: Add WixToolset.Data.dll and WixToolset.Extensibility.dll to Toolset.wxs.

## WixBuild: Version 4.0.1320.0

* RobMen: Merge recent changes through WiX v3.9.120.0

* MikeGC: Fix issue running MonUtil test via msbuild from Unit.testproj

## WixBuild: Version 4.0.1216.0

* MikeGC: Fix a race condition where, in network disconnect/reconnect situations, MonUtil could incorrectly send invalid handles to WaitForMultipleObjects (and shut down because of it)

* MikeGC: Fix a few bugs in Settings Browser (UI issue, and tolerate more remote database errors such as remote databases on USB drives being unplugged)

* RobMen: Merge recent changes through WiX v3.9.16.0

* MikeGC: Preserve scroll position on Settings Browser ListView refresh.

* MikeGC: Make value history listview in Settings Browser automatically refresh when syncs occur.

* MikeGC: Allow exporting historical versions of files from Settings Browser.

* MikeGC: Make Settings Browser automatically start on install, restart on repair, and close on uninstall.

* MikeGC: Fix bug in settings engine autosync that would cause it to inadvertently stop monitoring remote databases for changes after detecting a new product had been installed.

* RobMen: Merge recent changes through WiX v3.9.10.0

## WixBuild: Version 4.0.1203.0

* RobMen: Merge recent changes through WiX v3.9.2.0

* MikeGC: Fix Settings Engine to behave better when remote database is not always available due to either USB drive unplugged or a network disconnection.

* RobMen: Merge recent changes through WiX v3.8 RTM.

* RobMen: WIXFEAT:4138 - simplify and improve extensibility model in WiX toolset.

* MikeGC: Fix bug in Settings Engine auto sync related to pushing AND pulling information automatically when first adding a remote database.

* MikeGC: Settings Engine now more reliably connects to remote databases on windows startup, even if it runs before the network has fully initialized.

* RobMen: Merge recent changes through WiX v3.8.1021.0

## WixBuild: Version 4.0.1015.0

* RobMen: Merge recent changes through WiX v3.8.1014.0

* MikeGC: Implement automatic synchronization of settings within Settings Engine / Settings Browser (using MonUtil).

* MikeGC: Make Settings Browser automatically start upon login, start as a tray icon, and minimize back to tray.

* MikeGC: Fix quite a few bugs in Settings Engine and Settings Browser.

## WixBuild: Version 4.0.1007.0

* RobMen: Merge recent changes through WiX v3.8.1007.0

* RobMen: Merge source code reorganization.

* RobMen: Merge recent changes through WiX v3.8.904.0

* MikeGC: MonUtil: Add 32-bit and 64-bit awareness, add support for large numbers of monitors (>64), carefully differentiate between recursive and non-recursive waits, and fix several bugs.

* MikeGC: SceUtil: Add interface to detect whether changes to the database have occurred during a session.

* RobMen: Merge recent changes through WiX v3.8.826.0

* MikeGC: Make Settings Browser window resizable, and enable AutoResize functionality in ThmUtil.

* MikeGC: Introducing MonUtil, which allow easily monitoring directories and registry keys for changes.

* RobMen: Merge recent changes through WiX v3.8.722.0

## WixBuild: Version 4.0.701.0

* RobMen: Merge recent changes through WiX v3.8.628.0.

* RobMen: Merge recent changes through WiX v3.8.611.0.

* MikeGC: Fix bug in settings browser "one instance" lock, switch from a mutex to a per-user lock, and fix some UI thread issues

* MikeGC: Fix pdbs zip and create new udms zip for settings engine manifests

* RobMen: Merge recent changes from WiX v3.8.

* MikeGC: Introducing WiX Settings Engine.

* RobMen: Merge recent changes from WiX v3.8.

## WixBuild: Version 4.0.424.0

* RobMen: Merge recent changes from WiX v3.8.

* RobMen: Add version to schema namespaces.

* RobMen: Move extension schema namespaces under "wxs" to align better with Simplified WiX.
* RobMen: Update Simplified WiX namespaces to match changes "wxs" namespace.

* RobMen: Fix bad old references to thmutil.xsd.

* RobMen: More SxS'ification of folders, registry keys, etc.
* RobMen: Fix Votive registration to correctly load in VS.
* RobMen: Add Simplified WiX Toolset to binaries.zip

* RobMen: Update WixCop to help with all namespace changes (including extensions).
* RobMen: Update thmutil.xsd namespace to be consistent with other changes.

## WixBuild: Version 4.0.4.0

* RobMen: Introducing Simplified WiX Toolset.

* RobMen: Rename "Windows Installer Xml Toolset" to "WiX Toolset".
* RobMen: Improve support for building WiX Toolset with VS2012.
* RobMen: Continue to fix namespace breaking changes.

* RobMen: Change namespaces to prepare for breaking changes.

* RobMen: WiX v4.0

## WixBuild: Version 4.0.0.0<|MERGE_RESOLUTION|>--- conflicted
+++ resolved
@@ -1,130 +1,6 @@
-<<<<<<< HEAD
+* RobMen: Merge recent changes through WiX v3.9.901.0
+
 * MikeGC: Bug #4506: Make settings browser run non-elevated (when started from settings browser setup). Create WixUnelevatedShellExec to make this possible.
-=======
-## WixBuild: Version 3.9.901.0
-
-* BobArnson: WIXBUG:4510 - Empty the post-reboot resume command line when recreating it.
-
-* SeanHall: WIXBUG:4507 - Fix crash in mbapreq when installing PrereqSupportPackages and related bundles are detected.
-
-* SeanHall: WIXBUG:4502 - Get MakeSfxCA to sort the Export table according to the PE/COFF spec.
-
-## WixBuild: Version 3.9.818.0
-
-* RobMen: WIXBUG:4501 - Add file size to upload metadata for use in releases feed.
-
-* RobMen: WIXBUG:4497 - Undeprecate "-spdb" command-line switch.
-
-* SeanHall: WIXBUG:4491 - Make sure the BA DLL is the first payload in the UX container.
-
-## WixBuild: Version 3.9.805.0
-
-* jchoover: WIXBUG:4481 - Better handle update detection when the feed isn't available or is malformed and when uninstalling.
-
-* BobArnson: WIXBUG:4486 - When writing to the Run/RunOnce key to handle in-chain reboots, include the cached bundle stub.
-
-## WixBuild: Version 3.9.721.0
-
-## WixBuild: Version 3.9.720.0
-
-* BobArnson: WIXBUG:4474 - Add missing headers; add missing file and correct typo to point to deputil directory.
-
-* jchoover: Switch WixBA over to using engine updates.
-
-* BobArnson: Install native SDK packages when VS Express SKUs (VC++ Express v10 or Windows Desktop Express v11/v12), in addition to Professional and later.
-
-* BobArnson: WIXBUG:4456 - Look at different things on opposite sides of an expression.
-
-* jchoover: Fixed some memory leaks in the engine.
-
-* BobArnson: WIXBUG:4466 - Open icons with read-sharing in DTF.
-
-* BobArnson: WIXBUG:4476 - Add x64 deputil.lib to NativeSdkMsi.
-
-* BobArnson: Use MediaTemplate in WiX setup. Include native SDK packages when the corresponding compiler is present, not just when the corresponding SDK is present. (The SDK is needed only to create the C++ custom action templates.)
-
-* BobArnson: WIXBUG:4460 - Switch license from HTML to plain text.
-
-* BobArnson: WIXBUG:4471 - Add warning about late RemoveExistingProducts scheduling with PerfCounterManifest.
-
-* RobMen: WIXBUG:4468 - fix missed suppression of suppress signature verification of MSI packages.
-
-* BobArnson: WIXBUG:4473 - Remove Wui.csproj from Wix.sln.
-
-* SeanHall: WIXBUG:4472 - Try to clean the downloaded update bundle from the cache.
-
-* SeanHall: WIXBUG:4467 - Create path2utl for path functions that require shlwapi.lib.
-
-* SeanHall: WIXBUG:4470 - Check whether the LaunchArguments are null before trying to format them.
-
-* flcdrg: WIXBUG:4437 - Adds CopyLocal COM reference assemblies to the list of assemblies to be included in managed CA.
-
-* champloo: WIXBUG:4097 - Fixes uncaught UnauthorizedAccessException in RecursiveFileAttributes.
-
-* RobMen: WIXFEAT:4188 - deprecate switches removed in WiX v4.0
-
-## WixBuild: Version 3.9.702.0
-
-* HeathS: WIXBUG:4457 - Add support for temporary object columns in DTF.
-
-* SeanHall: WIXBUG:4459 - Make Burn decrypt encrypted payloads after moving/copying to the package cache.
-
-* SeanHall: WIXBUG:4458 - Make DTF set the current directory for a managed custom action to the AppDomain's BaseDirectory.
-
-* jchoover: WIXFEAT:4190 - Added support for self updating bundles.
-
-* SeanHall: WIXFEAT:3249 - Allow BA to run elevated async process through the engine.
-
-## WixBuild: Version 3.9.616.0
-
-* HeathS: WIXBUG:4422 - Ref-count superseded products when provider already exists.
-
-* HeathS: WIXBUG:4431 - Fix objects schema to allow unbounded columns.
-
-* ErnestT: WIXBUG:4430 - Do not repair dependent bundles if no packages are executed.
-
-* ErnestT: WIXBUG:4429 - Fix responsiveness problems when cancelling during a BITS download that is not transferring (in a transient error state for example).
-
-* HeathS: WIXBUG:4428 - Add detection for Visual Studio 14.0.
-
-* ErnestT: WIXBUG:4427 - Update resume command handling to support more than 260 characters.
-
-* HeathS: WIXBUG:4425 - Prevent embedded bundles from starting simultaneously after reboot.
-
-* HeathS: WIXBUG:4424 - Allow user custom actions to be independently non-vital.
-
-* HeathS: WIXBUG:4420 - Suppress patch sequence data to optimize patch performance
-
-* HeathS: WIXBUG:4366 - Correctly enum all products for non-specific patches
-
-* BobArnson: WIXBUG:4443 - Ensure that MsiPackages in a Bundle have ProductVersions that fit in a QWORD, how Burn represents a four-field version number with each field a WORD.
-
-* BobArnson: WIXBUG:3838 - Since the compiler coerces null values to empty strings, check for those in ColumnDefinition.
-
-* FireGiant: WIXBUG:4319 - Support full range of ExePackage exit code values.
-
-* BobArnson: WIXBUG:4442 - Add missing tables.
-
-* SeanHall: WIXBUG:4416 - Fail fast when loading an MBA on Win7 RTM with .NET 4.5.2 or greater installed.
-
-* SeanHall: Rename IBootstrapperApplication::OnApplyNumberOfPhases to IBootstrapperApplication::OnApplyPhaseCount.
-
-* HeathS: WIXFEAT:4278 - Support redirectable package cache via policy.
-
-* RobMen: WIXBUG:4243 - use hashes to verify bundled packages by default.
-
-* SeanHall: WIXFEAT:3736 - Add WixBundleExecutePackageCacheFolder variable.
-
-* SeanHall: WIXBUG:3890 - put Burn command line arguments first when launching unelevated parent process since malformed user arguments created an infinite loop.
-
-* SeanHall: WIXBUG:3951 - Document limitations of VersionVariables and create NormalizeVersion method.
-
-* RobMen: WIXBUG:4288 - do not mask error code when testing file size of payload in cache.
-
-* RobMen: Point to new page for linker error 217 to fix WIXBUG:4208.
-
-## WixBuild: Version 3.9.526.0
->>>>>>> b2691192
 
 * MikeGC: Bug #4495: Delete settings engine streams safely (only delete after committing the database)
 
