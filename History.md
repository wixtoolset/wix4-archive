--- conflicted
+++ resolved
@@ -1,4 +1,5 @@
-<<<<<<< HEAD
+* thfabba: WIXBUG:4681 - Corrected return type on the lone WOW64 redirection function that returns a BOOLEAN instead of BOOL.
+
 * MikeGC: Fix an issue in ValueMatch() where we can in certain scenarios create unnecessary extra history entries. This is related to upcoming settings expiration feature.
 
 * BobArnson: WIXBUG:4662 - Add WIX_IS_NETFRAMEWORK_4XX_OR_LATER_INSTALLED SetProperty custom actions to WixNetfxExtension.
@@ -8,9 +9,6 @@
 * SeanHall: WIXBUG:4686 - Fix compiling WixBundlePackageExitCodeRow and WixBundleSlipstreamMsp.
 
 * SeanHall: WIXBUG:4393 - Fix BOOTSTRAPPER_REQUEST_STATE_CACHE.
-=======
-* thfabba: WIXBUG:4681 - Corrected return type on the lone WOW64 redirection function that returns a BOOLEAN instead of BOOL.
->>>>>>> 33edee0f
 
 * SeanHall: WIXBUG:4689 - Fix hidden numeric and version variables.
 
