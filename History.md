--- conflicted
+++ resolved
@@ -1,8 +1,6 @@
-<<<<<<< HEAD
+* SeanHall: WIXFEAT:4505 - WixHttpExtension for URL reservations.
+
 * BMurri: Feature #3635: Write errors to StdErr
-=======
-* SeanHall: WIXFEAT:4505 - WixHttpExtension for URL reservations.
->>>>>>> d20583de
 
 ## WixBuild: Version 4.0.2102.0
 
