--- conflicted
+++ resolved
@@ -1485,11 +1485,7 @@
         // The following are all different reasons why the package should be cleaned from the cache.
         // The else-ifs are used to make the conditions easier to see (rather than have them combined
         // in one huge condition).
-<<<<<<< HEAD
-        if (!pPackage->fCache && (BOOTSTRAPPER_ACTION_UPDATE_REPLACE != pPlan->action) )  // easy, package is not supposed to stay cached.
-=======
-        if (BURN_CACHE_TYPE_YES > pPackage->cacheType)  // easy, package is not supposed to stay cached.
->>>>>>> 35eb8be4
+        if ((BURN_CACHE_TYPE_YES > pPackage->cacheType) && (BOOTSTRAPPER_ACTION_UPDATE_REPLACE != pPlan->action))  // easy, package is not supposed to stay cached.
         {
             fPlanCleanPackage = TRUE;
         }
