--- conflicted
+++ resolved
@@ -41,13 +41,9 @@
 		<Reference Include="Microsoft.CSharp" />
  		$endif$
 		<Reference Include="System.Xml"/>
-<<<<<<< HEAD
-		<Reference Include="WixToolset.Dtf.WindowsInstaller"/>
-=======
-		<Reference Include="Microsoft.Deployment.WindowsInstaller">
+		<Reference Include="WixToolset.Dtf.WindowsInstaller">
 			<Private>True</Private>
 		</Reference>
->>>>>>> e720c8b7
 	</ItemGroup>
 	<ItemGroup>
 		<Compile Include="CustomAction.cs" />
