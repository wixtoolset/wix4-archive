//-------------------------------------------------------------------------------------------------
// <copyright file="melt.cs" company="Outercurve Foundation">
//   Copyright (c) 2004, Outercurve Foundation.
//   This software is released under Microsoft Reciprocal License (MS-RL).
//   The license and further copyright text can be found in the file
//   LICENSE.TXT at the root directory of the distribution.
// </copyright>
// 
// <summary>
// Tool to decompile merge modules to ComponentGroups and extract files from MSI databases and 
// rewrite corresponding .wixpdb files to the extracted paths.
// </summary>
//-------------------------------------------------------------------------------------------------

namespace WixToolset.Tools
{
    using System;
    using System.Collections.Specialized;
    using System.Collections.Generic;
    using System.Diagnostics;
    using System.IO;
    using System.Globalization;
    using System.Reflection;
    using System.Runtime.InteropServices;
    using System.Xml;
    using WixToolset.Data;
    using WixToolset.Dtf.WindowsInstaller;
    using WixToolset.Dtf.WindowsInstaller.Package;

    using Wix = WixToolset.Data.Serialize;
    using WixToolset.Extensibility;
    using WixToolset.Data.Rows;

    /// <summary>
    /// Entry point for the melter
    /// </summary>
    public sealed class Melt
    {
        private string exportBasePath;
        private StringCollection extensionList;
        private StringCollection invalidArgs;
        private string id;
        private string inputFile;
        private string inputPdbFile;
        private string outputFile;
        private OutputType outputType;
        private bool showHelp;
        private bool showLogo;
        private bool tidy;
        private bool suppressExtraction;

        /// <summary>
        /// Instantiate a new Melt class.
        /// </summary>
        private Melt()
        {
            this.extensionList = new StringCollection();
            this.invalidArgs = new StringCollection();
            this.showLogo = true;
            this.tidy = true;
            this.id = null;
        }

        /// <summary>
        /// The main entry point for the application.
        /// </summary>
        /// <param name="args">Arguments to decompiler.</param>
        /// <returns>0 if sucessful, otherwise 1.</returns>
        public static int Main(string[] args)
        {
            AppCommon.PrepareConsoleForLocalization();
            Messaging.Instance.InitializeAppName("MELT", "melt.exe").Display += Melt.DisplayMessage;

            Melt melt = new Melt();
            return melt.Run(args);
        }

        /// <summary>
        /// Handler for display message events.
        /// </summary>
        /// <param name="sender">Sender of message.</param>
        /// <param name="e">Event arguments containing message to display.</param>
        private static void DisplayMessage(object sender, DisplayEventArgs e)
        {
            Console.WriteLine(e.Message);
        }

        /// <summary>
        /// Main running method for the application.
        /// </summary>
        /// <param name="args">Commandline arguments to the application.</param>
        /// <returns>Returns the application error code.</returns>
        private int Run(string[] args)
        {
            try
            {
                // parse the command line
                this.ParseCommandLine(args);

                // exit if there was an error parsing the command line (otherwise the logo appears after error messages)
                if (Messaging.Instance.EncounteredError)
                {
                    return Messaging.Instance.LastErrorNumber;
                }

                if (String.IsNullOrEmpty(this.inputFile) || String.IsNullOrEmpty(this.outputFile) || (OutputType.Product == this.outputType && String.IsNullOrEmpty(this.inputPdbFile)))
                {
                    this.showHelp = true;
                }

                if (this.showLogo)
                {
                    AppCommon.DisplayToolHeader();
                }

                if (this.showHelp)
                {
                    Console.WriteLine(MeltStrings.HelpMessage);
                    AppCommon.DisplayToolFooter();
                    return Messaging.Instance.LastErrorNumber;
                }

                foreach (string parameter in this.invalidArgs)
                {
                    Messaging.Instance.OnMessage(WixWarnings.UnsupportedCommandLineArgument(parameter));
                }
                this.invalidArgs = null;

                if (null == this.exportBasePath)
                {
                    this.exportBasePath = System.IO.Path.GetDirectoryName(this.outputFile);
                }

                if (OutputType.Module == this.outputType)
                {
                    MeltModule();
                }
                else if (OutputType.Product == this.outputType)
                {
                    MeltProduct();
                }
            }
            catch (WixException we)
            {
                Messaging.Instance.OnMessage(we.Error);
            }
            catch (Exception e)
            {
                Messaging.Instance.OnMessage(WixErrors.UnexpectedException(e.Message, e.GetType().ToString(), e.StackTrace));
                if (e is NullReferenceException || e is SEHException)
                {
                    throw;
                }
            }

            return Messaging.Instance.LastErrorNumber;
        }

        /// <summary>
        /// Extracts files from a merge module and creates corresponding ComponentGroup WiX authoring.
        /// </summary>
        private void MeltModule()
        {
            Decompiler decompiler = null;
            Unbinder unbinder = null;
            Melter melter = null;

            try
            {
                // create the decompiler, unbinder, and melter
                decompiler = new Decompiler();
                unbinder = new Unbinder();
                melter = new Melter(decompiler, id);

                // read the configuration file (melt.exe.config)
                AppCommon.ReadConfiguration(this.extensionList);

                // load all extensions
                ExtensionManager extensionManager = new ExtensionManager();
                foreach (string extension in this.extensionList)
                {
                    extensionManager.Load(extension);
                }

                foreach (IDecompilerExtension extension in extensionManager.Create<IDecompilerExtension>())
                {
                    decompiler.AddExtension(extension);
                }

                foreach (IUnbinderExtension extension in extensionManager.Create<IUnbinderExtension>())
                {
                    unbinder.AddExtension(extension);
                }

                // set options
                decompiler.TempFilesLocation = Environment.GetEnvironmentVariable("WIX_TEMP");

                unbinder.TempFilesLocation = Environment.GetEnvironmentVariable("WIX_TEMP");
                unbinder.SuppressDemodularization = true;

                // print friendly message saying what file is being decompiled
                Console.WriteLine(Path.GetFileName(this.inputFile));

                // unbind
                Output output = unbinder.Unbind(this.inputFile, this.outputType, this.exportBasePath);

                if (null != output)
                {
                    Wix.Wix wix = melter.Melt(output);
                    if (null != wix)
                    {
                        XmlTextWriter writer = null;

                        try
                        {
                            writer = new XmlTextWriter(this.outputFile, System.Text.Encoding.UTF8);

                            writer.Indentation = 4;
                            writer.IndentChar = ' ';
                            writer.QuoteChar = '"';
                            writer.Formatting = Formatting.Indented;

                            writer.WriteStartDocument();
                            wix.OutputXml(writer);
                            writer.WriteEndDocument();
                        }
                        finally
                        {
                            if (null != writer)
                            {
                                writer.Close();
                            }
                        }
                    }
                }
            }
            finally
            {
                if (null != decompiler)
                {
                    if (this.tidy)
                    {
                        if (!decompiler.DeleteTempFiles())
                        {
                            Console.WriteLine(MeltStrings.WAR_FailedToDeleteTempDir, decompiler.TempFilesLocation);
                        }
                    }
                    else
                    {
                        Console.WriteLine(MeltStrings.INF_TempDirLocatedAt, decompiler.TempFilesLocation);
                    }
                }

                if (null != unbinder)
                {
                    if (this.tidy)
                    {
                        if (!unbinder.DeleteTempFiles())
                        {
                            Console.WriteLine(MeltStrings.WAR_FailedToDeleteTempDir, unbinder.TempFilesLocation);
                        }
                    }
                    else
                    {
                        Console.WriteLine(MeltStrings.INF_TempDirLocatedAt, unbinder.TempFilesLocation);
                    }
                }
            }
        }

        /// <summary>
        /// Extracts files from an MSI database and rewrites the paths embedded in the source .wixpdb to the output .wixpdb.
        /// </summary>
        private void MeltProduct()
        {
            // print friendly message saying what file is being decompiled
            Console.WriteLine("{0} / {1}", Path.GetFileName(this.inputFile), Path.GetFileName(this.inputPdbFile));

            // extract files from the .msi (unless suppressed) and get the path map of File ids to target paths
            string outputDirectory = this.exportBasePath ?? Environment.GetEnvironmentVariable("WIX_TEMP");
            IDictionary<string, string> paths = null;
            using (InstallPackage package = new InstallPackage(this.inputFile, DatabaseOpenMode.ReadOnly, null, outputDirectory))
            {
                if (!this.suppressExtraction)
                {
                    package.ExtractFiles();
                }

                paths = package.Files.SourcePaths;
            }

<<<<<<< HEAD
            Pdb inputPdb = Pdb.Load(this.inputPdbFile, true);
            if (null != inputPdb)
=======
            Pdb inputPdb = Pdb.Load(this.inputPdbFile, true, true);
            Table wixFileTable = inputPdb.Output.Tables["WixFile"];
            if (null != wixFileTable)
>>>>>>> e720c8b7
            {
                foreach (Row row in wixFileTable.Rows)
                {
                    WixFileRow fileRow = row as WixFileRow;
                    if (null != fileRow)
                    {
                        string newPath;
                        if (paths.TryGetValue(fileRow.File, out newPath))
                        {
                            fileRow.Source = Path.Combine(outputDirectory, newPath);
                        }
                    }
                }
            }

<<<<<<< HEAD
                inputPdb.Save(this.outputFile);
=======
            string tempPath = Path.Combine(Environment.GetEnvironmentVariable("WIX_TEMP") ?? Path.GetTempPath(), Path.GetRandomFileName());
            try
            {
                inputPdb.Save(this.outputFile, null, null, tempPath);
            }
            finally
            {
                if (this.tidy)
                {
                    if (!AppCommon.DeleteDirectory(tempPath, this.messageHandler))
                    {
                        Console.WriteLine(MeltStrings.WAR_FailedToDeleteTempDir, tempPath);
                    }
                }
                else
                {
                    Console.WriteLine(MeltStrings.INF_TempDirLocatedAt, tempPath);
                }
>>>>>>> e720c8b7
            }
        }

        /// <summary>
        /// Parse the commandline arguments.
        /// </summary>
        /// <param name="args">Commandline arguments.</param>
        private void ParseCommandLine(string[] args)
        {
            for (int i = 0; i < args.Length; ++i)
            {
                string arg = args[i];
                if (null == arg || 0 == arg.Length) // skip blank arguments
                {
                    continue;
                }

                if ('-' == arg[0] || '/' == arg[0])
                {
                    string parameter = arg.Substring(1);

                    if ("ext" == parameter)
                    {
                        if (!CommandLine.IsValidArg(args, ++i))
                        {
                            Messaging.Instance.OnMessage(WixErrors.TypeSpecificationForExtensionRequired("-ext"));
                            return;
                        }

                        this.extensionList.Add(args[i]);
                    }
                    else if ("id" == parameter)
                    {
                        if (!CommandLine.IsValidArg(args, ++i))
                        {
                            Messaging.Instance.OnMessage(WixErrors.ExpectedArgument(String.Concat("-", parameter)));
                            return;
                        }

                        this.id = args[i];
                    }
                    else if ("nologo" == parameter)
                    {
                        this.showLogo = false;
                    }
                    else if ("notidy" == parameter)
                    {
                        this.tidy = false;
                    }
                    else if ("o" == parameter || "out" == parameter)
                    {
                        this.outputFile = CommandLine.GetFile(parameter, args, ++i);

                        if (String.IsNullOrEmpty(this.outputFile))
                        {
                            return;
                        }
                    }
                    else if ("pdb" == parameter)
                    {
                        this.inputPdbFile = CommandLine.GetFile(parameter, args, ++i);

                        if (String.IsNullOrEmpty(this.inputPdbFile))
                        {
                            return;
                        }
                    }
                    else if ("sextract" == parameter)
                    {
                        this.suppressExtraction = true;
                    }
                    else if ("swall" == parameter)
                    {
                        Messaging.Instance.OnMessage(WixWarnings.DeprecatedCommandLineSwitch("swall", "sw"));
                        Messaging.Instance.SuppressAllWarnings = true;
                    }
                    else if (parameter.StartsWith("sw", StringComparison.Ordinal))
                    {
                        string paramArg = parameter.Substring(2);
                        try
                        {
                            if (0 == paramArg.Length)
                            {
                                Messaging.Instance.SuppressAllWarnings = true;
                            }
                            else
                            {
                                int suppressWarning = Convert.ToInt32(paramArg, CultureInfo.InvariantCulture.NumberFormat);
                                if (0 >= suppressWarning)
                                {
                                    Messaging.Instance.OnMessage(WixErrors.IllegalSuppressWarningId(paramArg));
                                }

                                Messaging.Instance.SuppressWarningMessage(suppressWarning);
                            }
                        }
                        catch (FormatException)
                        {
                            Messaging.Instance.OnMessage(WixErrors.IllegalSuppressWarningId(paramArg));
                        }
                        catch (OverflowException)
                        {
                            Messaging.Instance.OnMessage(WixErrors.IllegalSuppressWarningId(paramArg));
                        }
                    }
                    else if (parameter.StartsWith("wx", StringComparison.Ordinal))
                    {
                        string paramArg = parameter.Substring(2);
                        try
                        {
                            if (0 == paramArg.Length)
                            {
                                Messaging.Instance.WarningsAsError = true;
                            }
                            else
                            {
                                int elevateWarning = Convert.ToInt32(paramArg, CultureInfo.InvariantCulture.NumberFormat);
                                if (0 >= elevateWarning)
                                {
                                    Messaging.Instance.OnMessage(WixErrors.IllegalWarningIdAsError(paramArg));
                                }

                                Messaging.Instance.ElevateWarningMessage(elevateWarning);
                            }
                        }
                        catch (FormatException)
                        {
                            Messaging.Instance.OnMessage(WixErrors.IllegalWarningIdAsError(paramArg));
                        }
                        catch (OverflowException)
                        {
                            Messaging.Instance.OnMessage(WixErrors.IllegalWarningIdAsError(paramArg));
                        }
                    }
                    else if ("v" == parameter)
                    {
                        Messaging.Instance.ShowVerboseMessages = true;
                    }
                    else if ("x" == parameter)
                    {
                        this.exportBasePath = CommandLine.GetDirectory(parameter, args, ++i);

                        if (String.IsNullOrEmpty(this.exportBasePath))
                        {
                            return;
                        }
                    }
                    else if ("?" == parameter || "help" == parameter)
                    {
                        this.showHelp = true;
                        return;
                    }
                    else
                    {
                        this.invalidArgs.Add(parameter);
                    }
                }
                else
                {
                    if (null == this.inputFile)
                    {
                        this.inputFile = CommandLine.VerifyPath(arg);

                        if (String.IsNullOrEmpty(this.inputFile))
                        {
                            return;
                        }

                        // guess the output type based on the extension of the input file
                        if (OutputType.Unknown == this.outputType)
                        {
                            string extension = Path.GetExtension(this.inputFile);
                            this.outputType = Output.GetOutputType(extension);

                            if (OutputType.Unknown == this.outputType)
                            {
                                Messaging.Instance.OnMessage(WixErrors.UnexpectedFileExtension(extension, ".msm, .msi"));
                                return;
                            }
                        }
                    }
                    else if (null == this.outputFile)
                    {
                        this.outputFile = CommandLine.VerifyPath(arg);

                        if (String.IsNullOrEmpty(this.outputFile))
                        {
                            return;
                        }
                    }
                    else
                    {
                        Messaging.Instance.OnMessage(WixErrors.AdditionalArgumentUnexpected(arg));
                    }
                }
            }
        }
    }
}<|MERGE_RESOLUTION|>--- conflicted
+++ resolved
@@ -289,14 +289,10 @@
                 paths = package.Files.SourcePaths;
             }
 
-<<<<<<< HEAD
             Pdb inputPdb = Pdb.Load(this.inputPdbFile, true);
-            if (null != inputPdb)
-=======
-            Pdb inputPdb = Pdb.Load(this.inputPdbFile, true, true);
+
             Table wixFileTable = inputPdb.Output.Tables["WixFile"];
             if (null != wixFileTable)
->>>>>>> e720c8b7
             {
                 foreach (Row row in wixFileTable.Rows)
                 {
@@ -312,29 +308,7 @@
                 }
             }
 
-<<<<<<< HEAD
-                inputPdb.Save(this.outputFile);
-=======
-            string tempPath = Path.Combine(Environment.GetEnvironmentVariable("WIX_TEMP") ?? Path.GetTempPath(), Path.GetRandomFileName());
-            try
-            {
-                inputPdb.Save(this.outputFile, null, null, tempPath);
-            }
-            finally
-            {
-                if (this.tidy)
-                {
-                    if (!AppCommon.DeleteDirectory(tempPath, this.messageHandler))
-                    {
-                        Console.WriteLine(MeltStrings.WAR_FailedToDeleteTempDir, tempPath);
-                    }
-                }
-                else
-                {
-                    Console.WriteLine(MeltStrings.INF_TempDirLocatedAt, tempPath);
-                }
->>>>>>> e720c8b7
-            }
+            inputPdb.Save(this.outputFile);
         }
 
         /// <summary>
