--- conflicted
+++ resolved
@@ -147,7 +147,7 @@
 
         /// <summary>
         /// Properties of Msi Summary Information stream.
-        /// For more information see: 
+        /// For more information see:
         ///     http://msdn.microsoft.com/en-us/library/aa372046(v=VS.85).aspx
         /// </summary>
         public enum MsiSummaryInformationProperty
@@ -158,13 +158,13 @@
             Codepage = 1,
 
             /// <summary>
-            /// The Title Summary property briefly describes the type of the installer package. 
+            /// The Title Summary property briefly describes the type of the installer package.
             /// Phrases such as "Installation Database" or "Transform" or "Patch" may be used for this property.
             /// </summary>
             Title = 2,
 
             /// <summary>
-            /// The value of the Subject Summary property conveys the name of the product, transform, or patch that is installed by the package. 
+            /// The value of the Subject Summary property conveys the name of the product, transform, or patch that is installed by the package.
             /// </summary>
             Subject = 3,
 
@@ -174,7 +174,7 @@
             Author = 4,
 
             /// <summary>
-            /// The Keywords Summary property in installation databases or transforms contains a list of keywords. 
+            /// The Keywords Summary property in installation databases or transforms contains a list of keywords.
             /// </summary>
             Keywords = 5,
 
@@ -184,14 +184,14 @@
             Comments = 6,
 
             /// <summary>
-            /// For an installation package, the Template Summary property indicates the platform and language versions that are compatible with this installation database. 
-            /// The syntax of the Template Summary property information for an installation database is the following: 
+            /// For an installation package, the Template Summary property indicates the platform and language versions that are compatible with this installation database.
+            /// The syntax of the Template Summary property information for an installation database is the following:
             ///     [platform property];[language id][,language id][,...].
             /// </summary>
             TargetPlatformAndLanguage = 7,
 
             /// <summary>
-            /// For an installation package, the Revision Number Summary property contains the package code for the installer package. 
+            /// For an installation package, the Revision Number Summary property contains the package code for the installer package.
             /// </summary>
             PackageCode = 9,
 
@@ -203,7 +203,7 @@
             /// <summary>
             /// The Last Saved Time/Date Summary property conveys the last time when this installation package, transform, or patch package was modified.
             /// </summary>
-            /// 
+            ///
             LastSavedDatatime = 13,
 
             /// <summary>
@@ -212,18 +212,18 @@
             Schema = 14,
 
             /// <summary>
-            /// In the summary information of an installation package, the Word Count Summary property indicates the type of source file image. 
+            /// In the summary information of an installation package, the Word Count Summary property indicates the type of source file image.
             /// If this property is not present, it defaults to zero (0).
             /// </summary>
             WordCount = 15,
 
             /// <summary>
-            /// The Creating Application Summary property conveys which application created the installer database. 
+            /// The Creating Application Summary property conveys which application created the installer database.
             /// </summary>
             CreatingApplication = 18,
 
             /// <summary>
-            /// The Security Summary property conveys whether the package should be opened as read-only. 
+            /// The Security Summary property conveys whether the package should be opened as read-only.
             /// </summary>
             Security = 19
         };
@@ -293,32 +293,6 @@
                         throw new NotImplementedException(String.Format("Unknown summary information property: {0}", propertyIndex));
                 }
             }
-<<<<<<< HEAD
-
-            // Find the SummaryInformation.Dispose method
-            BindingFlags disposeBindingFlags = BindingFlags.Instance | BindingFlags.Public | BindingFlags.NonPublic;
-            string disposeMethodName = "Dispose";
-            MethodInfo disposeMethod = summaryInformationType.GetMethod(disposeMethodName, disposeBindingFlags);
-            if (null == disposeMethod)
-            {
-                throw new NullReferenceException(String.Format("The Method {0} could not be found in {1}", disposeMethodName, summaryInformationTypeName));
-            }
-
-            // Create an instance of a SummaryInformation object
-            Object[] constructorArguments = { msi };
-            BindingFlags constructorBindingFlags = BindingFlags.Public | BindingFlags.NonPublic | BindingFlags.Instance;
-            Object instance = wix.CreateInstance(summaryInformationTypeName, false, constructorBindingFlags, null, constructorArguments, CultureInfo.InvariantCulture, null);
-
-            // Call the SummaryInformation.GetProperty method
-            Object[] arguments = { propertyIndex };
-            string value = (string)getPropertyMethod.Invoke(instance, arguments);
-            
-            // Dispose this instance explicitly so it is disposed on the same thread, avoiding a ?bug? in MSIHANDLEs
-            disposeMethod.Invoke(instance, null);
-
-            return value;
-=======
->>>>>>> bb8c2302
         }
 
         /// <summary>
@@ -518,7 +492,7 @@
         }
 
         /// <summary>
-        /// Given a list of column names, and expected values, the method composes an SQL query against the specified file; 
+        /// Given a list of column names, and expected values, the method composes an SQL query against the specified file;
         /// the query results has to match to exactly one row; if not an assert is raised.
         /// </summary>
         /// <param name="msiFile">MSI File name</param>
